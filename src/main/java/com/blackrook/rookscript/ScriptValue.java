--- conflicted
+++ resolved
@@ -1,2955 +1,2956 @@
-/*******************************************************************************
- * Copyright (c) 2017-2019 Black Rook Software
- * All rights reserved. This program and the accompanying materials
- * are made available under the terms of the GNU Lesser Public License v2.1
- * which accompanies this distribution, and is available at
- * http://www.gnu.org/licenses/old-licenses/lgpl-2.1.html
- ******************************************************************************/
-package com.blackrook.rookscript;
-
-import java.lang.reflect.Array;
-import java.nio.ByteBuffer;
-import java.nio.ByteOrder;
-import java.util.Arrays;
-import java.util.Collection;
-import java.util.Comparator;
-import java.util.Iterator;
-import java.util.Map;
-
-import com.blackrook.rookscript.resolvers.variable.AbstractVariableResolver;
-import com.blackrook.rookscript.resolvers.variable.AbstractVariableResolver.Entry;
-import com.blackrook.rookscript.struct.Utils;
-import com.blackrook.rookscript.struct.TypeProfileFactory.Profile;
-import com.blackrook.rookscript.struct.TypeProfileFactory.Profile.FieldInfo;
-import com.blackrook.rookscript.struct.TypeProfileFactory.Profile.MethodInfo;
-
-/**
- * Script value encapsulation.
- * @author Matthew Tropiano
- */
-public class ScriptValue implements Comparable<ScriptValue>
-{
-	// Threadlocal "stack" values.
-	private static final ThreadLocal<ScriptValue> CACHEVALUE1 = ThreadLocal.withInitial(()->ScriptValue.create(null));
-	private static final ThreadLocal<ScriptValue> CACHEVALUE2 = ThreadLocal.withInitial(()->ScriptValue.create(null));
-	private static final ThreadLocal<Object[]> OBJECTARRAY1 = ThreadLocal.withInitial(()->new Object[1]);
-
-	public static enum Type
-	{
-		NULL,
-		BOOLEAN,
-		INTEGER,
-		FLOAT,
-		STRING,
-		OBJECTREF,
-		BUFFER,
-		LIST,
-		MAP,
-		ERROR;
-	}
-	
-	/** Value internal type. */
-	private Type type;
-	/** Value raw data. */
-	private long rawbits;
-	/** Object reference data. */
-	private Object ref;
-	
-	// Private constructor.
-	private ScriptValue()
-	{
-		setNull();
-	}
-
-	/**
-	 * Creates a script value.
-	 * @param value the source value.
-	 * @return a new script value.
-	 */
-	public static ScriptValue create(Object value)
-	{
-		ScriptValue out = new ScriptValue();
-		out.set(value);
-		return out;
-	}
-	
-	/**
-	 * Creates a script value.
-	 * @param type the target script value type.
-	 * @param value the source value.
-	 * @return a new script value.
-	 */
-	public static ScriptValue create(Type type, Object value)
-	{
-		ScriptValue out = new ScriptValue();
-		out.set(type, value);
-		return out;
-	}
-	
-	/**
-	 * Creates a script value that is an empty buffer.
-	 * @param size the size of the buffer in bytes.
-	 * @return a new script value.
-	 */
-	public static ScriptValue createEmptyBuffer(int size)
-	{
-		ScriptValue out = new ScriptValue();
-		out.setEmptyBuffer(size);
-		return out;
-	}
-	
-	/**
-	 * Creates a script value that is an empty list.
-	 * @return a new script value.
-	 */
-	public static ScriptValue createEmptyList()
-	{
-		ScriptValue out = new ScriptValue();
-		out.setEmptyList();
-		return out;
-	}
-	
-	/**
-	 * Creates a script value that is an empty map.
-	 * @return a new script value.
-	 */
-	public static ScriptValue createEmptyMap()
-	{
-		ScriptValue out = new ScriptValue();
-		out.setEmptyMap();
-		return out;
-	}
-	
-	/**
-	 * Creates an error value from a Throwable.
-	 * Copies the simple class name, the message, and the localized message.
-	 * @param t the Throwable to use.
-	 * @return a new script value.
-	 * @see #createError(String, String, String)
-	 * @see Throwable#getClass()
-	 * @see Class#getSimpleName()
-	 * @see Throwable#getMessage()
-	 * @see Throwable#getLocalizedMessage()
-	 */
-	public static ScriptValue createError(Throwable t)
-	{
-		ScriptValue sv = new ScriptValue();
-		sv.set(t);
-		return sv;
-	}
-	
-	/**
-	 * Creates an error value.
-	 * @param type the error type.
-	 * @param message the error message (will be same as localized).
-	 * @return a new script value.
-	 */
-	public static ScriptValue createError(String type, String message)
-	{
-		return createError(type, message, message);
-	}
-	
-	/**
-	 * Creates an error value.
-	 * @param type the error type.
-	 * @param message the error message.
-	 * @param localizedMessage a localized version of the error message.
-	 * @return a new script value.
-	 */
-	public static ScriptValue createError(String type, String message, String localizedMessage)
-	{
-		ScriptValue sv = new ScriptValue();
-		sv.set(ErrorType.create(type, message, localizedMessage));
-		return sv;
-	}
-	
-	/**
-	 * Sets this value to the null value.
-	 */
-	public void setNull()
-	{
-		this.type = Type.NULL;
-		this.ref = null;
-		this.rawbits = 0L;
-	}
-	
-	/**
-<<<<<<< HEAD
-	 * Sets this value to a new buffer (new reference), native byte order.
-	 * @param size the size of the new buffer in bytes.
-	 */
-	public void setEmptyBuffer(int size)
-	{
-		this.type = Type.BUFFER;
-		this.ref = new BufferType(size, ByteOrder.nativeOrder());
-		this.rawbits = 0L;
-	}
-	
-	/**
-	 * Sets this value to a new buffer (new reference).
-	 * @param size the size of the new buffer in bytes.
-	 * @param order the byte ordering.
-	 */
-	public void setEmptyBuffer(int size, ByteOrder order)
-	{
-		this.type = Type.BUFFER;
-		this.ref = new BufferType(size, order);
-=======
-	 * Sets this value to a new empty list (new reference) initialized by nulls.
-	 * @param size the initial of the new empty list.
-	 * @param capacity the inner capacity of the new empty list.
-	 */
-	public void setEmptyList(int size, int capacity)
-	{
-		this.type = Type.LIST;
-		this.ref = new ListType(size, capacity);
->>>>>>> 2fd6db53
-		this.rawbits = 0L;
-	}
-	
-	/**
-	 * Sets this value to a new empty list (new reference).
-	 * @param capacity the inner capacity of the new empty list.
-	 */
-	public void setEmptyList(int capacity)
-	{
-		this.type = Type.LIST;
-		this.ref = new ListType(0, capacity);
-		this.rawbits = 0L;
-	}
-	
-	/**
-	 * Sets this value to a new empty list (new reference).
-	 */
-	public void setEmptyList()
-	{
-		this.type = Type.LIST;
-		this.ref = new ListType(0, 8);
-		this.rawbits = 0L;
-	}
-	
-	/**
-	 * Sets this value to a new empty map (new reference).
-	 * @param capacity the inner capacity of the new empty map.
-	 */
-	public void setEmptyMap(int capacity)
-	{
-		this.type = Type.MAP;
-		this.ref = new MapType(capacity);
-		this.rawbits = 0L;
-	}
-	
-	/**
-	 * Sets this value to a new empty map (new reference).
-	 */
-	public void setEmptyMap()
-	{
-		this.type = Type.MAP;
-		this.ref = new MapType(4);
-		this.rawbits = 0L;
-	}
-	
-	/**
-	 * Sets this value as an error.
-	 * If null, this is set to the null value.
-	 * @param value the source error to use.
-	 */
-	public void set(ErrorType value)
-	{
-		if (value == null)
-			setNull();
-		else
-		{
-			this.type = Type.ERROR;
-			this.ref = value;
-			this.rawbits = 0L;
-		}
-	}
-	
-	/**
-	 * Sets this value as an error.
-	 * If null, this is set to the null value.
-	 * @param value the source error to use.
-	 */
-	public void set(Throwable value)
-	{
-		if (value == null)
-			setNull();
-		else
-		{
-			this.type = Type.ERROR;
-			this.ref = ErrorType.create(value);
-			this.rawbits = 0L;
-		}
-	}
-
-	/**
-	 * Sets this value using another object, 
-	 * and converts it if possible to the target underlying type.
-	 * @param type the target script value type.
-	 * @param value the source value to use.
-	 */
-	public void set(Type type, Object value)
-	{
-		if (type == null)
-		{
-			set(value);
-			return;
-		}
-		
-		switch (type)
-		{
-			default:
-			case NULL:
-			{
-				setNull();
-			}
-			break;
-				
-			case BOOLEAN:
-			{
-				if (value instanceof Boolean)
-					set((boolean)value);
-				else if (value instanceof Number)
-				{
-					double d = ((Number)value).doubleValue();
-					set(!Double.isNaN(d) && d != 0.0);
-				}
-				else if (value instanceof Map)
-					set(!((Collection<?>)value).isEmpty());
-				else if (value instanceof Collection)
-					set(!((Collection<?>)value).isEmpty());
-				else
-					set(value != null);
-			}
-			break;
-				
-			case INTEGER:
-			{
-				if (value instanceof Boolean)
-					set(((boolean)value) ? 1 : 0);
-				else if (value instanceof Number)
-					set(((Number)value).longValue());
-				else if (value instanceof CharSequence)
-					set(Utils.parseLong((String)value, 0L));
-				else
-					set(value != null ? 1 : 0);
-			}
-			break;
-				
-			case FLOAT:
-			{
-				if (value instanceof Boolean)
-					set(((boolean)value) ? 1.0 : 0.0);
-				else if (value instanceof Number)
-					set(((Number)value).doubleValue());
-				else if (value instanceof CharSequence)
-					set(Utils.parseDouble((String)value, Double.NaN));
-				else
-					set(value != null ? 1.0 : 0.0);
-			}
-			break;
-				
-			case STRING:
-			{
-				set(String.valueOf(value));
-			}
-			break;
-				
-			case LIST:
-			{
-				setEmptyList();
-				listAdd(value);
-			}
-			break;
-				
-			case MAP:
-			{
-				setEmptyMap();
-				if (value != null)
-					mapExtract(value);
-			}
-			break;
-				
-			case ERROR:
-			{
-				if (value == null)
-					set(ErrorType.create("null", null, null));
-				else if (value instanceof Throwable)
-					set(ErrorType.create((Throwable)value));
-				else
-					set(ErrorType.create(value.getClass().getSimpleName(), null, null));
-			}
-			break;
-
-			case OBJECTREF:
-			{
-				if (value == null)
-					setNull();
-				else
-				{
-					this.type = Type.OBJECTREF;
-					this.ref = value;
-					this.rawbits = 0L;
-				}
-			}
-			break;	
-		}
-	}
-	
-	/**
-	 * Sets this value using another value.
-	 * If null, this is set to the null value.
-	 * @param value the source value to use.
-	 */
-	public void set(Object value)
-	{
-		if (value == null)
-			setNull();
-		else if (value instanceof ScriptValue)
-			set((ScriptValue)value);
-		else if (value instanceof ErrorType)
-			set((ErrorType)value);
-		else if (value instanceof Throwable)
-			set((Throwable)value);
-		else if (value instanceof Boolean)
-			set((boolean)value);
-		else if (value instanceof Byte)
-			set((byte)value);
-		else if (value instanceof Short)
-			set((short)value);
-		else if (value instanceof Character)
-			set((char)value);
-		else if (value instanceof Integer)
-			set((int)value);
-		else if (value instanceof Long)
-			set((long)value);
-		else if (value instanceof Float)
-			set((float)value);
-		else if (value instanceof Double)
-			set((double)value);
-		else if (value instanceof CharSequence)
-			set((String)value);
-		else if (value instanceof Map)
-		{
-			Map<?,?> map = (Map<?, ?>)value;
-			setEmptyMap(map.size());
-			mapExtract(map);
-		}
-		else if (value instanceof Collection)
-		{
-			Collection<?> coll = (Collection<?>)value;
-			setEmptyList(coll.size());
-			listExtract(coll);
-		}
-		else
-		{
-			Class<?> clazz = value.getClass();
-			if (clazz.isArray())
-			{
-				int len = Array.getLength(value);
-				setEmptyList(len);
-				listExtract((Object[])value);
-			}
-			else
-			{
-				this.type = Type.OBJECTREF;
-				this.ref = value;
-				this.rawbits = 0L;
-			}
-		}
-	}
-
-	/**
-	 * Sets this value using another value.
-	 * If null, this is set to the null value.
-	 * @param value the source value to use.
-	 */
-	public void set(ScriptValue value)
-	{
-		if (value == null)
-		{
-			setNull();
-		}
-		else
-		{
-			this.type = value.type;
-			this.ref = value.ref;
-			this.rawbits = value.rawbits;
-		}
-	}
-
-	/**
-	 * Sets this value using another value.
-	 * @param value the source value to use.
-	 */
-	public void set(boolean value)
-	{
-		this.type = Type.BOOLEAN;
-		this.ref = null;
-		this.rawbits = value ? 1L : 0L;
-	}
-
-	/**
-	 * Sets this value using another value.
-	 * @param value the source value to use.
-	 */
-	public void set(byte value)
-	{
-		this.type = Type.INTEGER;
-		this.ref = null;
-		this.rawbits = (long)value;
-	}
-
-	/**
-	 * Sets this value using another value.
-	 * @param value the source value to use.
-	 */
-	public void set(short value)
-	{
-		this.type = Type.INTEGER;
-		this.ref = null;
-		this.rawbits = (long)value;
-	}
-
-	/**
-	 * Sets this value using another value.
-	 * @param value the source value to use.
-	 */
-	public void set(char value)
-	{
-		this.type = Type.INTEGER;
-		this.ref = null;
-		this.rawbits = (long)value & 0x00ffff;
-	}
-
-	/**
-	 * Sets this value using another value.
-	 * @param value the source value to use.
-	 */
-	public void set(int value)
-	{
-		this.type = Type.INTEGER;
-		this.ref = null;
-		this.rawbits = (long)value;
-	}
-
-	/**
-	 * Sets this value using another value.
-	 * @param value the source value to use.
-	 */
-	public void set(long value)
-	{
-		this.type = Type.INTEGER;
-		this.ref = null;
-		this.rawbits = value;
-	}
-
-	/**
-	 * Sets this value using another value.
-	 * @param value the source value to use.
-	 */
-	public void set(float value)
-	{
-		this.type = Type.FLOAT;
-		this.ref = null;
-		this.rawbits = Double.doubleToRawLongBits((double)value);
-	}
-
-	/**
-	 * Sets this value using another value.
-	 * @param value the source value to use.
-	 */
-	public void set(double value)
-	{
-		this.type = Type.FLOAT;
-		this.ref = null;
-		this.rawbits = Double.doubleToRawLongBits(value);
-	}
-
-	/**
-	 * Sets this value using another value.
-	 * @param value the source value to use.
-	 */
-	public void set(CharSequence value)
-	{
-		if (value == null)
-		{
-			setNull();
-		}
-		else
-		{
-			this.type = Type.STRING;
-			this.ref = value;
-			this.rawbits = 0L;
-		}
-	}
-	
-	/**
-	 * Gets the length of this value, if this is a map, list, or the underlying object
-	 * is an array or {@link Collection} type.
-	 * @return the length in values, or 1 if not a collection of some kind.
-	 */
-	public int length()
-	{
-		switch (type)
-		{
-			case BUFFER:
-				return ((BufferType)ref).size();
-			case LIST:
-				return ((ListType)ref).size();
-			case MAP:
-				return ((MapType)ref).size();
-			case STRING:
-				return ((String)ref).length();
-			default:
-			{
-				if (ref instanceof Collection)
-					return ((Collection<?>)ref).size();
-				return 1;
-			}
-		}
-	}
-	
-	/**
-	 * Gets if this value is considered "empty".
-	 * <p>
-	 * Null is empty.<br>
-	 * If boolean, false is empty.<br>
-	 * If integer, 0 is empty.<br>
-	 * If float, 0.0 or NaN.<br>
-	 * If string, trimmed and zero length.<br>
-	 * If list or map, 0 keys or 0 items is empty.<br>
-	 * @return true if so, false if not.
-	 */
-	public boolean empty()
-	{
-		switch (type)
-		{
-			case NULL:
-				return true;
-			case BOOLEAN:
-				return rawbits == 0L;
-			case INTEGER:
-				return rawbits == 0L;
-			case FLOAT:
-				return isNaN() || Double.longBitsToDouble(rawbits) == 0.0;
-			case LIST:
-				return ((ListType)ref).isEmpty();
-			case MAP:
-				return ((MapType)ref).isEmpty();
-			default:
-			case STRING:
-			case OBJECTREF:
-				return Utils.isEmpty(ref);
-		}
-	}
-	
-	/**
-	 * Sets the contents of this list to the provided collection.
-	 * @param list the list to set.
-	 * @return true if set, false if not.
-	 */
-	public boolean listExtract(Collection<?> list)
-	{
-		if (!isList())
-			return false;
-
-		for (Object obj : list)
-			listAdd(obj);
-		
-		return true;
-	}
-	
-	/**
-	 * Sets the contents of this list to the provided collection.
-	 * @param list the list to set.
-	 * @return true if set, false if not.
-	 */
-	public <T> boolean listExtract(T[] list)
-	{
-		if (!isList())
-			return false;
-
-		for (T obj : list)
-			listAdd(obj);
-		
-		return true;
-	}
-	
-	/**
-	 * Sets a value in this list.
-	 * If the index is outside of the range of the list's indices, it is not added.
-	 * @param index the list index to set.
-	 * @param value the value to add (converted to internal value).
-	 * @return true if set, false if not.
-	 * @see #isList()
-	 */
-	public boolean listSetByIndex(int index, Object value)
-	{
-		if (!isList())
-			return false;
-
-		ListType list = (ListType)ref;
-		if (index < 0 || index >= list.size())
-			return false;
-		list.set(index, value);
-		return true;
-	}
-	
-	/**
-	 * Adds a value to this value, if it is a list.
-	 * @param value the value to add (converted to internal value).
-	 * @return true if added, false if not.
-	 * @see #isList()
-	 */
-	public boolean listAdd(Object value)
-	{
-		if (!isList())
-			return false;
-
-		ListType list = (ListType)ref;
-		ScriptValue temp = CACHEVALUE1.get();
-		try
-		{
-			temp.set(value);
-			list.add(temp);
-			return true;
-		}
-		finally
-		{
-			temp.setNull();
-		}
-	}
-	
-	/**
-	 * Adds a value to this value, only if it is a list.
-	 * @param index the index to add the value to.
-	 * @param value the value to add (converted to internal value).
-	 * @return true if added, false if not.
-	 * @see #isList()
-	 */
-	public boolean listAddAt(int index, Object value)
-	{
-		if (!isList())
-			return false;
-		
-		ListType list = (ListType)ref;
-		
-		ScriptValue temp = CACHEVALUE1.get();
-		try
-		{
-			temp.set(value);
-			list.add(index, temp);
-			return true;
-		}
-		finally
-		{
-			temp.setNull();
-		}
-	}
-	
-	/**
-	 * Removes a value from this value, if it is a list.
-	 * @param value the value to remove (converted to internal value).
-	 * @return true if removed, false if not.
-	 * @see #isList()
-	 */
-	public boolean listRemove(Object value)
-	{
-		if (!isList())
-			return false;
-
-		ListType list = (ListType)ref;
-		ScriptValue temp = CACHEVALUE1.get();
-		try
-		{
-			temp.set(value);
-			boolean out = list.remove(temp);
-			return out;
-		}
-		finally
-		{
-			temp.setNull();
-		}
-	}
-	
-	/**
-	 * Removes a value from this value at an index, if it is a list.
-	 * @param index the index to remove.
-	 * @param out the output value - the value that was removed, or set to null if not a list nor a valid index.
-	 * @return true if this is a list and the index is valid and a value was removed, false otherwise.
-	 * @see #isList()
-	 */
-	public boolean listRemoveAt(int index, ScriptValue out)
-	{
-		if (!isList())
-			return false;
-
-		((ListType)ref).removeIndex(index, out);
-		return true;
-	}
-
-	/**
-	 * Gets a value at an index, if it is a list.
-	 * NOTE: This returns a reference, not a new instance!
-	 * @param index the list index to return.
-	 * @param out the output value - the value at the index, or set to null if not a list nor a valid index.
-	 * @return the value at the index, or null if not a list nor a valid index.
-	 * @see #isList()
-	 */
-	public boolean listGetByIndex(int index, ScriptValue out)
-	{
-		if (!isList())
-			return false;
-	
-		((ListType)ref).get(index, out);
-		return true;
-	}
-
-	/**
-	 * Gets the index that a value is found at, if it is a list.
-	 * @param value the value to look for.
-	 * @return the index found, or -1 if not found or not a list.
-	 * @see #isList()
-	 */
-	public int listGetIndexOf(Object value)
-	{
-		if (!isList())
-			return -1;
-	
-		ListType list = (ListType)ref;
-		ScriptValue temp = CACHEVALUE1.get();
-		try
-		{
-			temp.set(value);
-			int out = list.indexOf(temp);
-			return out;
-		}
-		finally
-		{
-			temp.setNull();
-		}
-	}
-
-	/**
-	 * Gets the last index that a value is found at, if it is a list.
-	 * @param value the value to look for.
-	 * @return the index found, or -1 if not found or not a list.
-	 * @see #isList()
-	 */
-	public int listGetLastIndexOf(Object value)
-	{
-		if (!isList())
-			return -1;
-	
-		ListType list = (ListType)ref;
-		ScriptValue temp = CACHEVALUE1.get();
-		try
-		{
-			temp.set(value);
-			int out = list.lastIndexOf(temp);
-			return out;
-		}
-		finally
-		{
-			temp.setNull();
-		}
-	}
-
-	/**
-	 * Gets if this list contains an object, if it is a list.
-	 * @param value the value to look for.
-	 * @return true if found, false if not or not a list.
-	 * @see #isList()
-	 */
-	public boolean listContains(Object value)
-	{
-		if (!isList())
-			return false;
-		else
-			return listGetIndexOf(value) >= 0;
-	}
-
-	/**
-	 * Sorts the contents of this list.
-	 * Does nothing if this is not a list.
-	 */
-	public void sort()
-	{
-		if (!isList())
-			return;
-	
-		((ListType)ref).sort();
-	}
-
-	/**
-	 * Adds a value to this value, if it is a list, 
-	 * treating the structure like a set of discrete items.
-	 * This assumes that the list is sorted - if not, this will have undefined behavior.
-	 * @param value the value to add (converted to internal value).
-	 * @return true if added, false if not.
-	 * @see #isList()
-	 */
-	public boolean setAdd(Object value)
-	{
-		if (!isList())
-			return false;
-	
-		ListType list = (ListType)ref;
-		ScriptValue temp = CACHEVALUE1.get();
-		try
-		{
-			temp.set(value);
-			if (list.search(temp) < 0)
-			{
-				list.add(temp);
-				list.sort();
-				return true;
-			}
-			return false;
-		}
-		finally
-		{
-			temp.setNull();
-		}
-	}
-
-	/**
-	 * Removes a value from this value, if it is a list, 
-	 * treating the structure like a set of discrete items.
-	 * This assumes that the list is sorted - if not, this will have undefined behavior.
-	 * @param value the value to remove (converted to internal value).
-	 * @return true if removed, false if not.
-	 * @see #isList()
-	 */
-	public boolean setRemove(Object value)
-	{
-		if (!isList())
-			return false;
-
-		ListType list = (ListType)ref;
-		ScriptValue temp = CACHEVALUE1.get();
-		try
-		{
-			temp.set(value);
-			int index = list.search(temp);
-			if (index >= 0)
-			{
-				list.removeIndex(index, temp);
-				return true;
-			}
-			else
-			{
-				return false;
-			}
-		}
-		finally
-		{
-			temp.setNull();
-		}
-	}
-	
-	/**
-	 * Gets if this list contains an object, if it is a list, 
-	 * treating the structure like a set of discrete items.
-	 * This assumes that the list is sorted - if not, this will have undefined behavior.
-	 * This has better performance than {@link #listContains(Object)}, but only if this is a sorted set.
-	 * @param value the value to look for.
-	 * @return true if found, false if not or not a list.
-	 * @see #isList()
-	 */
-	public boolean setContains(Object value)
-	{
-		if (!isList())
-			return false;
-
-		ListType list = (ListType)ref;
-		ScriptValue temp = CACHEVALUE1.get();
-		try
-		{
-			temp.set(value);
-			boolean out = list.search(temp) >= 0;
-			return out;
-		}
-		finally
-		{
-			temp.setNull();
-		}
-	}
-
-	/**
-	 * Gets a value's index, if it is a list, 
-	 * treating the structure like a set of discrete items.
-	 * This assumes that the list is sorted - if not, this will have undefined behavior.
-	 * This has better performance than {@link #listGetIndexOf(Object)}, but only if this is a sorted set.
-	 * @param value the value to look for.
-	 * @return true if found, false if not or not a list.
-	 * @see #isList()
-	 */
-	public int setSearch(Object value)
-	{
-		if (!isList())
-			return -1;
-
-		ListType list = (ListType)ref;
-		ScriptValue temp = CACHEVALUE1.get();
-		try
-		{
-			temp.set(value);
-			int out = list.search(temp);
-			return out;
-		}
-		finally
-		{
-			temp.setNull();
-		}
-	}
-
-	/**
-	 * If this is a map, sets a key on it to a value.
-	 * @param key the key. 
-	 * @param value the associated value.
-	 * @return true if this is a map and the value was assigned, false otherwise.
-	 * @see #isMap()
-	 */
-	public boolean mapSet(String key, Object value)
-	{
-		if (!isMap())
-			return false;
-		
-		MapType map = (MapType)ref;
-		ScriptValue temp = CACHEVALUE1.get();
-		try
-		{
-			temp.set(value);
-			map.setValue(key, temp);
-			return true;
-		}
-		finally
-		{
-			temp.setNull();
-		}
-	}
-	
-	/**
-	 * If this is a map, gets the value that corresponds to a provided key.
-	 * Changing the returned value does not change the value, unless it is a reference type
-	 * like a map or list.
-	 * @param key the key. 
-	 * @param out the destination variable for the value.
-	 * @return true if a corresponding value was replaced, false if not or this is not a map. If false, out is set to the null value.
-	 * @see #isMap()
-	 */
-	public boolean mapGet(String key, ScriptValue out)
-	{
-		if (!isMap())
-		{
-			out.setNull();
-			return false;
-		}
-		
-		MapType map = (MapType)ref;
-		return map.getValue(key, out);
-	}
-	
-	/**
-	 * If this is a map, removes the value that corresponds to a provided key.
-	 * @param key the key. 
-	 * @return true if the value existed and was removed, false otherwise.
-	 * @see #isMap()
-	 */
-	public boolean mapRemove(String key)
-	{
-		if (!isMap())
-			return false;
-		
-		MapType map = (MapType)ref;
-		return map.clearValue(key);
-	}
-	
-	/**
-	 * Extracts a map's key-value pairs and sets those values to this map.
-	 * This can be expensive, depending on what needs converting. 
-	 * <p>If you are passing an object to a script repeatedly, it may be better to just pass it
-	 * as an object reference, if there are associated host functions that manipulate it.
-	 * @param map the source map.
-	 * @return true if this is a map and extraction was successful.
-	 */
-	public <T> boolean mapExtract(Map<?, ?> map)
-	{
-		if (!isMap())
-			return false;
-
-		for (Map.Entry<?, ?> entry : map.entrySet())
-			mapSet(String.valueOf(entry.getKey()), entry.getValue());
-		return true;
-	}
-	
-	/**
-	 * Extracts an object's fields/getters and sets those values to this map.
-	 * This can be expensive, depending on what needs converting. 
-	 * <p>If you are passing an object to a script repeatedly, it may be better to just pass it
-	 * as an object reference, if there are associated host functions that manipulate it.
-	 * @param object the source object.
-	 * @return true if this is a map and extraction was successful.
-	 */
-	public <T> boolean mapExtract(T object)
-	{
-		if (!isMap())
-			return false;
-	
-		@SuppressWarnings("unchecked")
-		Profile<T> profile = Utils.getProfile((Class<T>)object.getClass());
-		
-		for (Map.Entry<String, MethodInfo> entry : profile.getGetterMethodsByName().entrySet())
-		{
-			String name;
-			MethodInfo info = entry.getValue();
-			if (info.getAlias() != null)
-				name = info.getAlias();
-			else
-				name = entry.getKey();
-			Object value = Utils.invokeBlind(info.getMethod(), object);
-			mapSet(name, value);
-		}
-		
-		for (Map.Entry<String, FieldInfo> entry : profile.getPublicFieldsByName().entrySet())
-		{
-			String name;
-			FieldInfo info = entry.getValue();
-			if (info.getAlias() != null)
-				name = info.getAlias();
-			else
-				name = entry.getKey();
-			Object value = Utils.getFieldValue(object, info.getField());
-			mapSet(name, value);
-		}
-
-		return true;
-	}
-
-	
-	/**
-	 * Applies this map to an object's fields/setters.
-	 * This can be expensive, depending on what needs converting. 
-	 * @param object the source object.
-	 * @return true if this is a map and application was successful.
-	 */
-	public <T> boolean mapApply(T object)
-	{
-		if (!isMap())
-			return false;
-	
-		@SuppressWarnings("unchecked")
-		Profile<T> profile = Utils.getProfile((Class<T>)object.getClass());
-		MapType map = (MapType)ref;
-		
-		for (Entry entry : map)
-		{
-			String name = entry.getName().toLowerCase();
-			ScriptValue value = entry.getValue();
-
-
-			FieldInfo fi;
-			MethodInfo mi;
-			if ((fi = Utils.isNull(profile.getPublicFieldsByAlias().get(name), profile.getPublicFieldsByName().get(name))) != null)
-			{
-				Object[] vbuf = OBJECTARRAY1.get();
-				vbuf[0] = value.createForType(fi.getType());
-				Utils.setFieldValue(object, fi.getField(), vbuf);
-				Arrays.fill(vbuf, null); // arrays are shared - purge refs after use.
-			}
-			else if ((mi = Utils.isNull(profile.getSetterMethodsByAlias().get(name), profile.getSetterMethodsByName().get(name))) != null)
-			{
-				Object[] vbuf = OBJECTARRAY1.get();
-				vbuf[0] = value.createForType(mi.getType());
-				Utils.invokeBlind(mi.getMethod(), object, vbuf);
-				Arrays.fill(vbuf, null); // arrays are shared - purge refs after use.
-			}
-
-		}
-		
-		return true;
-	}
-	
-	/**
-	 * @return true if this value is a raw type (rawbits only, no object reference).
-	 */
-	private boolean isRaw()
-	{
-		return type == Type.BOOLEAN || type == Type.INTEGER || type == Type.FLOAT;
-	}
-
-	/**
-	 * @return true if this value is an addable type.
-	 */
-	private boolean isAddableType()
-	{
-		switch (type)
-		{
-			default:
-				return false;
-			case NULL:
-			case BOOLEAN:
-			case INTEGER:
-			case FLOAT:
-			case STRING:
-				return true;
-		}
-	}
-
-	/**
-	 * @return true if this value is null.
-	 */
-	public boolean isNull()
-	{
-		return type == Type.NULL && ref == null;
-	}
-
-	/**
-	 * @return true if this value is strictly NaN.
-	 */
-	public boolean isNaN()
-	{
-		return type == Type.FLOAT && Double.isNaN(Double.longBitsToDouble(rawbits));
-	}
-	
-	/**
-	 * @return true if this value is positive or negative infinity.
-	 */
-	public boolean isInfinite()
-	{
-		return type == Type.FLOAT && Double.isInfinite(Double.longBitsToDouble(rawbits));
-	}
-	
-	/**
-	 * @return true if this value is a numeric type.
-	 */
-	public boolean isNumeric()
-	{
-		return type == Type.INTEGER || type == Type.FLOAT;
-	}
-
-	/**
-	 * @return true if this value is a string type.
-	 */
-	public boolean isString()
-	{
-		return type == Type.STRING;
-	}
-
-	/**
-	 * @return true if this value is a list type.
-	 */
-	public boolean isList()
-	{
-		return type == Type.LIST;
-	}
-
-	/**
-	 * @return true if this value is a map type.
-	 */
-	public boolean isMap()
-	{
-		return type == Type.MAP;
-	}
-	
-	/**
-	 * @return true if this value is an error type.
-	 */
-	public boolean isError()
-	{
-		return type == Type.ERROR;
-	}
-	
-	/**
-	 * @return true if this value is an object reference type.
-	 */
-	public boolean isObjectRef()
-	{
-		return type == Type.OBJECTREF;
-	}
-	
-	/**
-	 * Gets this value as a boolean.
-	 * @return true if the value is nonzero and not NaN, false otherwise.
-	 */
-	public boolean asBoolean()
-	{
-		if (isNull())
-			return false;
-		switch (type)
-		{
-			default:
-				return false;
-			case BOOLEAN:
-			case INTEGER:
-				return rawbits != 0L; 
-			case FLOAT:
-				return !isNaN() && Double.longBitsToDouble(rawbits) != 0.0; 
-			case STRING:
-				return ((String)ref).length() == 0;
-			case OBJECTREF:
-			case LIST:
-			case MAP:
-			case ERROR:
-				return ref != null; 
-		}
-	}
-
-	/**
-	 * Gets this value as a byte.
-	 * Depending on the internal value, this may end up truncating data.
-	 * <pre>(byte)asLong()</pre>
-	 * @return the byte value of this value.
-	 */
-	public byte asByte()
-	{
-		return (byte)asLong();
-	}
-
-	/**
-	 * Gets this value as a short.
-	 * Depending on the internal value, this may end up truncating data.
-	 * <pre>(short)asLong()</pre>
-	 * @return the byte value of this value.
-	 */
-	public short asShort()
-	{
-		return (short)asLong();
-	}
-
-	/**
-	 * Gets this value as a char.
-	 * Depending on the internal value, this may end up truncating data.
-	 * <pre>(short)asLong()</pre>
-	 * @return the byte value of this value.
-	 */
-	public char asChar()
-	{
-		return (char)asLong();
-	}
-
-	/**
-	 * Gets this value as an integer.
-	 * Depending on the internal value, this may end up truncating data.
-	 * <pre>(int)asLong()</pre>
-	 * @return the byte value of this value.
-	 */
-	public int asInt()
-	{
-		return (int)asLong();
-	}
-
-	/**
-	 * Gets this value as a float.
-	 * Depending on the internal value, this may end up truncating data.
-	 * <pre>isNaN() ? Float.NaN : (float)asDouble()</pre>
-	 * @return the byte value of this value.
-	 */
-	public float asFloat()
-	{
-		return isNaN() ? Float.NaN : (float)asDouble();
-	}
-
-	/**
-	 * Gets this value as a long integer.
-	 * If this is a boolean type, this returns <code>-1L</code>.
-	 * If this is a double type, this is cast to a long.
-	 * If this is null (see {@link #isNull()}), this returns <code>0</code>. 
-	 * @return the long value of this value.
-	 */
-	public long asLong()
-	{
-		if (isNull())
-			return 0L;
-		switch (type)
-		{
-			default:
-				return 0L;
-			case BOOLEAN:
-				return asBoolean() ? -1L : 0L; 
-			case INTEGER:
-				return rawbits; 
-			case FLOAT:
-				return (long)asDouble(); 
-			case STRING:
-				return Utils.parseLong((String)ref, 0L); 
-		}
-	}
-
-	/**
-	 * Gets this value as a double-precision float.
-	 * If this is a boolean type, this returns <code>1.0</code>.
-	 * If this is a long type, this is cast to a double.
-	 * If this is null (see {@link #isNull()}), this returns <code>0.0</code>. 
-	 * If anything else, this returns {@link Double#NaN}.
-	 * @return the double value of this value.
-	 */
-	public double asDouble()
-	{
-		if (isNull())
-			return 0.0;
-		switch (type)
-		{
-			default:
-				return Double.NaN;
-			case BOOLEAN:
-				return asBoolean() ? 1.0 : 0.0; 
-			case INTEGER:
-				return (double)rawbits; 
-			case FLOAT:
-				return Double.longBitsToDouble(rawbits); 
-			case STRING:
-				return Utils.parseDouble((String)ref, Double.NaN); 
-		}
-	}
-	
-	/**
-	 * Gets this value as a string.
-	 * If this is null (see {@link #isNull()}), this returns <code>"null"</code>. 
-	 * @return the string value of this value.
-	 */
-	public String asString()
-	{
-		if (isNull())
-			return "null";
-		switch (type)
-		{
-			default:
-				return String.valueOf(ref);
-			case OBJECTREF:
-				return Utils.isArray(ref) ? Arrays.toString((Object[])ref) : String.valueOf(ref);
-			case ERROR:
-			{
-				ErrorType err = (ErrorType)ref;
-				return err.getType() + ": " + err.getLocalizedMessage();
-			}
-			case BOOLEAN:
-				return String.valueOf(asBoolean()); 
-			case INTEGER:
-				return String.valueOf(asLong()); 
-			case FLOAT:
-				return String.valueOf(asDouble()); 
-			case STRING:
-				return (String)ref; 
-		}
-	}
-	
-	/**
-	 * Gets this value as an object.
-	 * @return the object representation of this value.
-	 */
-	public Object asObject()
-	{
-		switch (type)
-		{
-			default:
-				return ref;
-			case BOOLEAN:
-				return asBoolean(); 
-			case INTEGER:
-				return asLong(); 
-			case FLOAT:
-				return asDouble(); 
-		}
-	}
-	
-	/**
-	 * Gets this value cast as a different object type.
-	 * Does no conversion nor coersion.
-	 * @param targetType the class type to cast to.
-	 * @param <T> the returned type.
-	 * @return the object representation of this value.
-	 */
-	public <T> T asObjectType(Class<T> targetType)
-	{
-		switch (type)
-		{
-			default:
-				return targetType.cast(ref);
-			case BOOLEAN:
-				return targetType.cast(Boolean.valueOf(asBoolean())); 
-			case INTEGER:
-				return targetType.cast(Long.valueOf(asLong())); 
-			case FLOAT:
-				return targetType.cast(Double.valueOf(asDouble())); 
-		}
-	}
-	
-	/**
-	 * Checks if this script value can be cast to the target type.
-	 * If this is null (see {@link #isNull()}), this returns <code>false</code>. 
-	 * @param targetType the type to test.
-	 * @return if the underlying object can be cast to the target type.
-	 */
-	public boolean isObjectType(Class<?> targetType)
-	{
-		if (isNull())
-			return false;
-		switch (type)
-		{
-			default:
-				return targetType.isAssignableFrom(ref.getClass());
-			case BOOLEAN:
-				return targetType.isAssignableFrom(Boolean.class);
-			case INTEGER:
-				return targetType.isAssignableFrom(Long.class);
-			case FLOAT:
-				return targetType.isAssignableFrom(Double.class);
-		}
-	}
-
-	/**
-	 * Checks if this script value is both an array and a particular type.
-	 * @param targetType the type to test.
-	 * @return if the underlying object can be cast to an array of the target type.
-	 */
-	public boolean isObjectArrayType(Class<?> targetType)
-	{
-		switch (type)
-		{
-			case OBJECTREF:
-			{
-				Class<?> clazz = ref.getClass();
-				return Utils.isArray(clazz) && targetType.isAssignableFrom(Utils.getArrayType(clazz));
-			}
-			default:
-				return false;
-		}
-	}
-	
-	/**
-	 * Gets the type name of this value.
-	 * @return the type name.
-	 */
-	public String getTypeName()
-	{
-		if (isNull())
-		{
-			return "null";
-		}
-		else switch (type)
-		{
-			default:
-			case OBJECTREF:
-				if (Utils.isArray(ref))
-					return "objectref:array:" + Utils.getArrayType(ref).getSimpleName();
-				else
-					return "objectref:" + ref.getClass().getSimpleName();
-			case BOOLEAN:
-				return "boolean";
-			case FLOAT:
-				return "float";
-			case INTEGER:
-				return "integer";
-			case STRING:
-				return "string";
-			case LIST:
-				return "list";
-			case MAP:
-				return "map";
-			case ERROR:
-				return "error";
-		}
-	}
-	
-	/**
-	 * Converts this value to another value.
-	 * @param newType the new type to convert to.
-	 * @throws IllegalArgumentException if newType is null.
-	 */
-	public void convertTo(Type newType)
-	{
-		switch (type)
-		{
-			default:
-				throw new IllegalArgumentException("Cannot convert current type "+type);
-				
-			case NULL:
-			{
-				switch (newType)
-				{
-					default:
-						throw new IllegalArgumentException("Cannot convert "+type+" to type "+newType);
-					case NULL:
-						return;
-					case BOOLEAN:
-						set(asBoolean());
-						return;
-					case INTEGER:
-						set(asLong());
-						return;
-					case FLOAT:
-						set(asFloat());
-						return;
-					case STRING:
-						set(asString());
-						return;
-				}
-			}
-
-			case BOOLEAN:
-			{
-				switch (newType)
-				{
-					default:
-						throw new IllegalArgumentException("Cannot convert "+type+" to type "+newType);
-					case BOOLEAN:
-						return;
-					case INTEGER:
-						set(asLong());
-						return;
-					case FLOAT:
-						set(asBoolean() ? 1.0 : 0.0);
-						return;
-					case STRING:
-						set(asString());
-						return;
-				}
-			}
-			
-			case INTEGER:
-			{
-				switch (newType)
-				{
-					default:
-						throw new IllegalArgumentException("Cannot convert "+type+" to type "+newType);
-					case INTEGER:
-						return;
-					case BOOLEAN:
-						set(asBoolean());
-						return;
-					case FLOAT:
-						set(asDouble());
-						return;
-					case STRING:
-						set(asString());
-						return;
-				}
-			}
-			
-			case FLOAT:
-			{
-				switch (newType)
-				{
-					default:
-						throw new IllegalArgumentException("Cannot convert "+type+" to type "+newType);
-					case FLOAT:
-						return;
-					case BOOLEAN:
-						set(asBoolean());
-						return;
-					case INTEGER:
-						set(asLong());
-						return;
-					case STRING:
-						set(asString());
-						return;
-				}
-			}
-			
-			case STRING:
-			{
-				switch (newType)
-				{
-					default:
-						throw new IllegalArgumentException("Cannot convert "+type+" to type "+newType);
-					case STRING:
-						return;
-					case BOOLEAN:
-						set(asBoolean());
-						return;
-					case INTEGER:
-						set(asLong());
-						return;
-					case FLOAT:
-						set(asDouble());
-						return;
-				}
-			}
-		}
-	}
-	
-	/**
-	 * Gets this object coerced or converted to another class type.
-	 * Not to be confused with {@link #asObjectType(Class)}, which just recasts.
-	 * If this is a map, this applies its fields to the new object's setter methods and fields.
-	 * @param targetType the target class type to convert to.
-	 * @param <T> the returned type.
-	 * @return a suitable object of type <code>targetType</code>. 
-	 * @throws ClassCastException if the incoming type cannot be converted.
-	 */
-	public <T> T createForType(Class<T> targetType)
-	{
-		switch(type)
-		{
-			case NULL:
-				return (T)null;
-			case BOOLEAN:
-				return Utils.createForType(asBoolean(), targetType);
-			case INTEGER:
-				return Utils.createForType(asLong(), targetType);
-			case FLOAT:
-				return Utils.createForType(asDouble(), targetType);
-			case STRING:
-				return Utils.createForType(asString(), targetType);
-			case LIST:
-				return Utils.createForType(asObjectType(ListType.class), targetType);
-			case MAP:
-				T out = Utils.create(targetType);
-				mapApply(out);
-				return out;
-			default:
-			case ERROR:
-			case OBJECTREF:
-				return Utils.createForType(asObject(), targetType);
-		}
-	}
-	
-	/**
-	 * @return an iterator of the list, or null if not a list.
-	 */
-	public Iterator<ScriptValue> listIterator()
-	{
-		if (!isList())
-			return null;
-		return ((ListType)ref).iterator();
-	}
-	
-	@Override
-	public int hashCode()
-	{
-		if (isRaw())
-			return Long.hashCode(rawbits);
-		else
-			return ref.hashCode();
-	}
-	
-	@Override
-	public boolean equals(Object obj)
-	{
-		if (obj instanceof ScriptValue)
-			return this.equals((ScriptValue)obj);
-		return super.equals(obj);
-	}
-	
-	/**
-	 * @param value the other value.
-	 * @return true if this value is STRICTLY EQUAL to another.
-	 */
-	public boolean equals(ScriptValue value)
-	{
-		if (this.type != value.type)
-			return false;
-		
-		if (this.isRaw())
-			return this.rawbits == value.rawbits;
-		else if (this.ref == null)
-			return value.ref == null;
-		else
-			return this.ref.equals(value.ref);
-	}
-	
-	@Override
-	public int compareTo(ScriptValue o)
-	{
-		if (type == Type.NULL)
-			return o.type != Type.NULL ? -1 : 0;
-		else if (o.type == Type.NULL)
-			return 1;
-		else if (type == Type.OBJECTREF || o.type == Type.OBJECTREF)
-		{
-			return ref.equals(o.ref) ? 0 : -1;
-		}
-		else if (type == Type.MAP || o.type == Type.MAP)
-			return ref == o.ref ? 0 : -1;
-		else if (type == Type.LIST || o.type == Type.LIST)
-			return ref == o.ref ? 0 : -1;
-		else if (type == Type.STRING || o.type == Type.STRING)
-			return asString().compareTo(o.asString());
-		else
-		{
-			double d1 = asDouble();
-			double d2 = o.asDouble();
-			return d1 == d2 ? 0 : (d1 < d2 ? -1 : 1);
-		}
-	}
-
-	@Override
-	public String toString()
-	{
-		switch (type)
-		{
-			case BOOLEAN:
-				return String.valueOf(asBoolean());
-			case INTEGER:
-				return String.valueOf(asLong());
-			case FLOAT:
-				return String.valueOf(asDouble());
-			case STRING:
-				return String.valueOf("\""+ref+"\"");
-			case NULL:
-				return "null";
-			case OBJECTREF:
-				return String.valueOf(ref);
-			default:
-				if (Utils.isArray(ref))
-					return Arrays.toString((Object[])ref);
-				else
-					return String.valueOf(ref);
-		}
-	}
-	
-	/**
-	 * @return string representation of this value suitable for debugging.
-	 */
-	public String toDebugString()
-	{
-		return String.format("%s: %s 0x%016x", type.name(), toString(), rawbits); 
-	}
-	
-	/**
-	 * Bitwise not calculation.
-	 * @param operand the input value.
-	 * @param out the output value.
-	 */
-	public static void not(ScriptValue operand, ScriptValue out)
-	{
-		if (operand.isNull())
-			out.setNull();
-		else switch (operand.type)
-		{
-			default:
-				out.set(Double.NaN);
-				return;
-			case BOOLEAN:
-				out.set(!operand.asBoolean());
-				return;
-			case INTEGER:
-				out.set(~operand.asLong());
-				return;
-			case FLOAT:
-				out.set(Double.longBitsToDouble(~operand.rawbits));
-				return;
-		}
-	}
-	
-	/**
-	 * Negate calculation.
-	 * @param operand the input value.
-	 * @param out the output value.
-	 */
-	public static void negate(ScriptValue operand, ScriptValue out)
-	{
-		if (operand.isNull())
-			out.setNull();
-		else switch (operand.type)
-		{
-			default:
-				out.set(Double.NaN);
-				return;
-			case BOOLEAN:
-				out.set(!operand.asBoolean());
-				return;
-			case INTEGER:
-				out.set(-operand.asLong());
-				return;
-			case FLOAT:
-				out.set(-operand.asDouble());
-				return;
-		}
-	}
-	
-	/**
-	 * Absolute calculation.
-	 * @param operand the input value.
-	 * @param out the output value.
-	 */
-	public static void absolute(ScriptValue operand, ScriptValue out)
-	{
-		if (operand.isNull())
-			out.setNull();
-		else switch (operand.type)
-		{
-			default:
-				out.set(Double.NaN);
-				return;
-			case BOOLEAN:
-				out.set(operand.asBoolean());
-				return;
-			case INTEGER:
-				out.set(Math.abs(operand.asLong()));
-				return;
-			case FLOAT:
-				out.set(Math.abs(operand.asDouble()));
-				return;
-		}
-	}
-	
-	/**
-	 * Logical not calculation.
-	 * @param operand the input value.
-	 * @param out the output value.
-	 */
-	public static void logicalNot(ScriptValue operand, ScriptValue out)
-	{
-		if (operand.isNull())
-			out.setNull();
-		else 
-			out.set(!operand.asBoolean());
-	}
-	
-	// Up-converts the cached values.
-	private static void convertUp(ScriptValue cache1, ScriptValue cache2, ScriptValue operand, ScriptValue operand2)
-	{
-		if (operand.type.ordinal() < operand2.type.ordinal())
-			cache1.convertTo(operand2.type);
-		else if (operand.type.ordinal() > operand2.type.ordinal())
-			cache2.convertTo(operand.type);
-	}
-
-	/**
-	 * Add calculation.
-	 * @param operand the source operand.
-	 * @param operand2 the second operand. 
-	 * @param out the output value.
-	 */
-	public static void add(ScriptValue operand, ScriptValue operand2, ScriptValue out)
-	{
-		if (!operand.isAddableType() || !operand2.isAddableType())
-		{
-			out.set(Double.NaN);
-			return;
-		}
-		
-		ScriptValue cache1 = CACHEVALUE1.get();
-		ScriptValue cache2 = CACHEVALUE2.get();
-
-		try
-		{
-			cache1.set(operand);
-			cache2.set(operand2);
-			convertUp(cache1, cache2, operand, operand2);
-			switch (cache2.type)
-			{
-				default:
-					out.set(Double.NaN);
-					return;
-				case BOOLEAN:
-					out.set(cache1.asBoolean() || cache2.asBoolean());
-					return;
-				case INTEGER:
-					out.set(cache1.asLong() + cache2.asLong());
-					return;
-				case FLOAT:
-					out.set(cache1.asDouble() + cache2.asDouble());
-					return;
-				case STRING:
-					out.set(cache1.asString() + cache2.asString());
-					return;
-			}
-		}
-		finally
-		{
-			cache1.setNull();
-			cache2.setNull();
-		}
-	}
-	
-	/**
-	 * Subtract calculation.
-	 * @param operand the source operand.
-	 * @param operand2 the second operand. 
-	 * @param out the output value.
-	 */
-	public static void subtract(ScriptValue operand, ScriptValue operand2, ScriptValue out)
-	{
-		if (!operand.isRaw() || !operand2.isRaw())
-		{
-			out.set(Double.NaN);
-			return;
-		}
-
-		ScriptValue cache1 = CACHEVALUE1.get();
-		ScriptValue cache2 = CACHEVALUE2.get();
-		try
-		{
-			cache1.set(operand);
-			cache2.set(operand2);
-			convertUp(cache1, cache2, operand, operand2);
-			switch (cache2.type)
-			{
-				default:
-					out.set(Double.NaN);
-					return;
-				case BOOLEAN:
-					boolean v1 = cache1.asBoolean();
-					out.set(!v1 ? false : (cache2.asBoolean() ? false : v1));
-					return;
-				case INTEGER:
-					out.set(cache1.asLong() - cache2.asLong());
-					return;
-				case FLOAT:
-					out.set(cache1.asDouble() - cache2.asDouble());
-					return;
-			}
-		}
-		finally
-		{
-			cache1.setNull();
-			cache2.setNull();
-		}
-	}
-
-	/**
-	 * Multiply calculation.
-	 * @param operand the source operand.
-	 * @param operand2 the second operand. 
-	 * @param out the output value.
-	 */
-	public static void multiply(ScriptValue operand, ScriptValue operand2, ScriptValue out)
-	{
-		if (!operand.isRaw() || !operand2.isRaw())
-		{
-			out.set(Double.NaN);
-			return;
-		}
-
-		ScriptValue cache1 = CACHEVALUE1.get();
-		ScriptValue cache2 = CACHEVALUE2.get();
-		try
-		{
-			cache1.set(operand);
-			cache2.set(operand2);
-			convertUp(cache1, cache2, operand, operand2);
-			switch (cache2.type)
-			{
-				default:
-					out.set(Double.NaN);
-					return;
-				case BOOLEAN:
-					out.set(cache1.asBoolean() && cache2.asBoolean());
-					return;
-				case INTEGER:
-					out.set(cache1.asLong() * cache2.asLong());
-					return;
-				case FLOAT:
-					out.set(cache1.asDouble() * cache2.asDouble());
-					return;
-			}
-		}
-		finally
-		{
-			cache1.setNull();
-			cache2.setNull();
-		}
-	}
-
-	/**
-	 * Divide calculation.
-	 * @param operand the source operand.
-	 * @param operand2 the second operand. 
-	 * @param out the output value.
-	 */
-	public static void divide(ScriptValue operand, ScriptValue operand2, ScriptValue out)
-	{
-		if (!operand.isRaw() || !operand2.isRaw())
-		{
-			out.set(Double.NaN);
-			return;
-		}
-
-		ScriptValue cache1 = CACHEVALUE1.get();
-		ScriptValue cache2 = CACHEVALUE2.get();
-		try
-		{
-			cache1.set(operand);
-			cache2.set(operand2);
-			convertUp(cache1, cache2, operand, operand2);
-			switch (cache2.type)
-			{
-				default:
-					out.set(Double.NaN);
-					return;
-				case BOOLEAN:
-					out.set(cache1.asBoolean());
-					return;
-				case INTEGER:
-					long dividend = cache2.asLong();
-					if (dividend != 0)
-						out.set(cache1.asLong() / dividend);
-					else
-						out.set(Double.NaN);
-					return;
-				case FLOAT:
-					out.set(cache1.asDouble() / cache2.asDouble());
-					return;
-			}
-		}
-		finally
-		{
-			cache1.setNull();
-			cache2.setNull();
-		}
-	}
-
-	/**
-	 * Modulo calculation.
-	 * @param operand the source operand.
-	 * @param operand2 the second operand. 
-	 * @param out the output value.
-	 */
-	public static void modulo(ScriptValue operand, ScriptValue operand2, ScriptValue out)
-	{
-		if (!operand.isRaw() || !operand2.isRaw())
-		{
-			out.set(Double.NaN);
-			return;
-		}
-
-		ScriptValue cache1 = CACHEVALUE1.get();
-		ScriptValue cache2 = CACHEVALUE2.get();
-		try
-		{
-			cache1.set(operand);
-			cache2.set(operand2);
-			convertUp(cache1, cache2, operand, operand2);
-			switch (cache2.type)
-			{
-				default:
-					out.set(Double.NaN);
-					return;
-				case BOOLEAN:
-					out.set(cache1.asBoolean());
-					return;
-				case INTEGER:
-					long dividend = cache2.asLong();
-					if (dividend != 0)
-						out.set(cache1.asLong() % dividend);
-					else
-						out.set(Double.NaN);
-					return;
-				case FLOAT:
-					out.set(cache1.asDouble() % cache2.asDouble());
-					return;
-			}
-		}
-		finally
-		{
-			cache1.setNull();
-			cache2.setNull();
-		}
-	}
-
-	/**
-	 * Bitwise And calculation.
-	 * @param operand the source operand.
-	 * @param operand2 the second operand. 
-	 * @param out the output value.
-	 */
-	public static void and(ScriptValue operand, ScriptValue operand2, ScriptValue out)
-	{
-		if (!operand.isRaw() || !operand2.isRaw())
-		{
-			out.set(Double.NaN);
-			return;
-		}
-
-		ScriptValue cache1 = CACHEVALUE1.get();
-		ScriptValue cache2 = CACHEVALUE2.get();
-		try
-		{
-			cache1.set(operand);
-			cache2.set(operand2);
-			convertUp(cache1, cache2, operand, operand2);
-			switch (cache2.type)
-			{
-				default:
-					out.set(Double.NaN);
-					return;
-				case BOOLEAN:
-					out.set(cache1.asBoolean() && cache2.asBoolean());
-					return;
-				case INTEGER:
-				case FLOAT:
-					out.set(cache1.rawbits & cache2.rawbits);
-					return;
-			}
-		}
-		finally
-		{
-			cache1.setNull();
-			cache2.setNull();
-		}
-	}
-
-	/**
-	 * Bitwise Or calculation.
-	 * @param operand the source operand.
-	 * @param operand2 the second operand. 
-	 * @param out the output value.
-	 */
-	public static void or(ScriptValue operand, ScriptValue operand2, ScriptValue out)
-	{
-		if (!operand.isRaw() || !operand2.isRaw())
-		{
-			out.set(Double.NaN);
-			return;
-		}
-
-		ScriptValue cache1 = CACHEVALUE1.get();
-		ScriptValue cache2 = CACHEVALUE2.get();
-		try
-		{
-			cache1.set(operand);
-			cache2.set(operand2);
-			convertUp(cache1, cache2, operand, operand2);
-			switch (cache2.type)
-			{
-				default:
-					out.set(Double.NaN);
-					return;
-				case BOOLEAN:
-					out.set(cache1.asBoolean() || cache2.asBoolean());
-					return;
-				case INTEGER:
-				case FLOAT:
-					out.set(cache1.rawbits | cache2.rawbits);
-					return;
-			}
-		}
-		finally
-		{
-			cache1.setNull();
-			cache2.setNull();
-		}
-	}
-
-	/**
-	 * Bitwise XOr calculation.
-	 * @param operand the source operand.
-	 * @param operand2 the second operand. 
-	 * @param out the output value.
-	 */
-	public static void xor(ScriptValue operand, ScriptValue operand2, ScriptValue out)
-	{
-		if (!operand.isRaw() || !operand2.isRaw())
-		{
-			out.set(Double.NaN);
-			return;
-		}
-
-		ScriptValue cache1 = CACHEVALUE1.get();
-		ScriptValue cache2 = CACHEVALUE2.get();
-		try
-		{
-			cache1.set(operand);
-			cache2.set(operand2);
-			convertUp(cache1, cache2, operand, operand2);
-			switch (cache2.type)
-			{
-				default:
-					out.set(Double.NaN);
-					return;
-				case BOOLEAN:
-					out.set(cache1.asBoolean() ^ cache2.asBoolean());
-					return;
-				case INTEGER:
-				case FLOAT:
-					out.set(cache1.rawbits ^ cache2.rawbits);
-					return;
-			}
-		}
-		finally
-		{
-			cache1.setNull();
-			cache2.setNull();
-		}
-	}
-
-	/**
-	 * Logical And calculation.
-	 * @param operand the source operand.
-	 * @param operand2 the second operand. 
-	 * @param out the output value.
-	 */
-	public static void logicalAnd(ScriptValue operand, ScriptValue operand2, ScriptValue out)
-	{
-		out.set(operand.asBoolean() && operand2.asBoolean());
-	}
-
-	/**
-	 * Logical Or calculation.
-	 * @param operand the source operand.
-	 * @param operand2 the second operand. 
-	 * @param out the output value.
-	 */
-	public static void logicalOr(ScriptValue operand, ScriptValue operand2, ScriptValue out)
-	{
-		out.set(operand.asBoolean() || operand2.asBoolean());
-	}
-
-	/**
-	 * Left shift calculation.
-	 * @param operand the source operand.
-	 * @param operand2 the second operand. 
-	 * @param out the output value.
-	 */
-	public static void leftShift(ScriptValue operand, ScriptValue operand2, ScriptValue out)
-	{
-		switch (operand.type)
-		{
-			default:
-				out.set(Double.NaN);
-				return;
-			case BOOLEAN:
-				out.set(operand.asBoolean());
-				return;
-			case INTEGER:
-				out.set(operand.asLong() << operand2.asLong());
-				return;
-			case FLOAT:
-				out.set(Double.longBitsToDouble(operand.rawbits << operand2.asLong()));
-				return;
-		}
-	}
-
-	/**
-	 * Right shift calculation.
-	 * @param operand the source operand.
-	 * @param operand2 the second operand. 
-	 * @param out the output value.
-	 */
-	public static void rightShift(ScriptValue operand, ScriptValue operand2, ScriptValue out)
-	{
-		switch (operand.type)
-		{
-			default:
-				out.set(Double.NaN);
-				return;
-			case BOOLEAN:
-				out.set(operand.asBoolean());
-				return;
-			case INTEGER:
-				out.set(operand.asLong() >> operand2.asLong());
-				return;
-			case FLOAT:
-				out.set(Double.longBitsToDouble(operand.rawbits >> operand2.asLong()));
-				return;
-		}
-	}
-
-	/**
-	 * Right shift padded calculation.
-	 * @param operand the source operand.
-	 * @param operand2 the second operand. 
-	 * @param out the output value.
-	 */
-	public static void rightShiftPadded(ScriptValue operand, ScriptValue operand2, ScriptValue out)
-	{
-		switch (operand.type)
-		{
-			default:
-				out.set(Double.NaN);
-				return;
-			case BOOLEAN:
-				out.set(operand.asBoolean());
-				return;
-			case INTEGER:
-				out.set(operand.asLong() >>> operand2.asLong());
-				return;
-			case FLOAT:
-				out.set(Double.longBitsToDouble(operand.rawbits >>> operand2.asLong()));
-				return;
-		}
-	}
-
-	/**
-	 * Less-than calculation.
-	 * @param operand the source operand.
-	 * @param operand2 the second operand. 
-	 * @param out the output value.
-	 */
-	public static void less(ScriptValue operand, ScriptValue operand2, ScriptValue out)
-	{
-		out.set(operand.compareTo(operand2) < 0);
-	}
-
-	/**
-	 * Less-than-or-equal calculation.
-	 * @param operand the source operand.
-	 * @param operand2 the second operand. 
-	 * @param out the output value.
-	 */
-	public static void lessOrEqual(ScriptValue operand, ScriptValue operand2, ScriptValue out)
-	{
-		out.set(operand.compareTo(operand2) <= 0);
-	}
-
-	/**
-	 * Greater-than calculation.
-	 * @param operand the source operand.
-	 * @param operand2 the second operand. 
-	 * @param out the output value.
-	 */
-	public static void greater(ScriptValue operand, ScriptValue operand2, ScriptValue out)
-	{
-		out.set(operand.compareTo(operand2) > 0);
-	}
-
-	/**
-	 * Greater-than-or-equal calculation.
-	 * @param operand the source operand.
-	 * @param operand2 the second operand. 
-	 * @param out the output value.
-	 */
-	public static void greaterOrEqual(ScriptValue operand, ScriptValue operand2, ScriptValue out)
-	{
-		out.set(operand.compareTo(operand2) >= 0);
-	}
-
-	/**
-	 * Logical Equal calculation.
-	 * @param operand the source operand.
-	 * @param operand2 the second operand. 
-	 * @param out the output value.
-	 */
-	public static void equal(ScriptValue operand, ScriptValue operand2, ScriptValue out)
-	{
-		out.set(operand.compareTo(operand2) == 0);
-	}
-
-	/**
-	 * Logical Not Equal calculation.
-	 * @param operand the source operand.
-	 * @param operand2 the second operand. 
-	 * @param out the output value.
-	 */
-	public static void notEqual(ScriptValue operand, ScriptValue operand2, ScriptValue out)
-	{
-		out.set(operand.compareTo(operand2) != 0);
-	}
-
-	/**
-	 * Strict Equal calculation.
-	 * @param operand the source operand.
-	 * @param operand2 the second operand. 
-	 * @param out the output value.
-	 */
-	public static void strictEqual(ScriptValue operand, ScriptValue operand2, ScriptValue out)
-	{
-		out.set(operand.equals(operand2));
-	}
-
-	/**
-	 * Strict Not Equal calculation.
-	 * @param operand the source operand.
-	 * @param operand2 the second operand. 
-	 * @param out the output value.
-	 */
-	public static void strictNotEqual(ScriptValue operand, ScriptValue operand2, ScriptValue out)
-	{
-		out.set(!operand.equals(operand2));
-	}
-
-	/**
-	 * The class used for a buffer of bytes.
-	 */
-	public static class BufferType
-	{
-		private ByteBuffer data;
-		
-		private BufferType(int size, ByteOrder order)
-		{
-			this.data = ByteBuffer.allocateDirect(size)
-				.order(order)
-				.position(0);
-		}
-
-		/**
-		 * Sets the byte order of this buffer.
-		 * @param order the new byte order (true = big endian, false = little endian).
-		 */
-		public void setByteOrder(boolean order)
-		{
-			data.order(order ? ByteOrder.BIG_ENDIAN : ByteOrder.LITTLE_ENDIAN);
-		}
-		
-		/**
-		 * Gets the byte order of this buffer.
-		 * @return order the current byte order (true = big endian, false = little endian).
-		 */
-		public boolean getByteOrder()
-		{
-			return data.order() == ByteOrder.BIG_ENDIAN;
-		}
-		
-		/**
-		 * Gets the buffer's current position.
-		 * @return the current buffer position.
-		 */
-		public int getPosition()
-		{
-			return data.position();
-		}
-		
-		/**
-		 * Sets the buffer's current position.
-		 * @param pos the new buffer position.
-		 */
-		public void setPosition(int pos)
-		{
-			data.position(pos);
-		}
-		
-		/**
-		 * Reads a byte value into the buffer.
-		 * If the end of the buffer is reached, an error is set.
-		 * @param destination the value to set.
-		 */
-		public void readByte(ScriptValue destination)
-		{
-			// TODO: Finish this.
-		}
-		
-		// TODO: Finish this.
-		
-		/**
-		 * @return the size of this buffer in bytes. 
-		 */
-		public int size()
-		{
-			return data.capacity();
-		}
-		
-	}
-	
-	/**
-	 * The class used for a list/set.
-	 */
-	public static class ListType implements Iterable<ScriptValue>
-	{
-		private ScriptValue[] data;
-		private int size;
-		
-		private ListType(int size, int capacity)
-		{
-			this.data = null;
-			this.size = 0;
-			setCapacity(capacity);
-			setSize(size);
-		}
-		
-		/**
-		 * Sets the size of the list.
-		 * @param size the new size.
-		 */
-		public void setSize(int size)
-		{
-			if (size < 0)
-				size = 0;
-			
-			int oldSize = this.size;
-			this.size = size;
-			if (size > oldSize)
-			{
-				int end = data.length;
-				if (size > data.length)
-					setCapacity(size);
-				for (int i = oldSize; i < end; i++)
-					data[i].setNull();
-			}
-			else if (size < oldSize)
-			{
-				for (int i = oldSize; i >= size; i--)
-					data[i].setNull();
-			}
-		}
-		
-		void setCapacity(int capacity)
-		{
-			if (data != null)
-			{
-				if (capacity > data.length)
-				{
-					ScriptValue[] newList = new ScriptValue[capacity];
-					System.arraycopy(data, 0, newList, 0, data.length);
-					for (int i = data.length; i < newList.length; i++)
-						newList[i] = ScriptValue.create(null);
-					this.data = newList; 
-				}
-				else if (capacity < data.length)
-				{
-					ScriptValue[] newList = new ScriptValue[capacity];
-					System.arraycopy(data, 0, newList, 0, data.length);
-					this.data = newList;
-					this.size = data.length;
-				}
-				// else no change
-			}
-			else 
-			{
-				ScriptValue[] newList = new ScriptValue[capacity];
-				for (int i = 0; i < newList.length; i++)
-					newList[i] = ScriptValue.create(null);
-				this.data = newList;
-			}
-		}
-
-		/**
-		 * Adds an item to the list and expands its size by one.
-		 * @param value the value to add.
-		 */
-		public void add(ScriptValue value)
-		{
-			add(size, value);
-		}
-		
-		/**
-		 * Adds an item to the list and expands its size by one.
-		 * @param index the index to add it to.
-		 * @param value the value to add.
-		 */
-		public void add(int index, ScriptValue value)
-		{
-			if (index < 0)
-				index = 0;
-			else if (index > size)
-				index = size;
-			
-			if (size >= data.length)
-				setCapacity(data.length * 2);
-			
-			ScriptValue sv = data[size];
-			for (int i = size; i > index; i--)
-				data[i] = data[i - 1];
-			data[index] = sv;
-			sv.set(value);
-			size++;
-		}
-		
-		/**
-		 * Finds a script value sequentially (strict equals).
-		 * @param value the values.
-		 * @return the index of the found value or -1 if not found.
-		 */
-		public int indexOf(ScriptValue value)
-		{
-			for (int i = 0; i < size; i++)
-				if (value.equals(data[i]))
-					return i;
-			return -1;
-		}
-		
-		/**
-		 * Finds a script value sequentially, in reverse (strict equals).
-		 * @param value the values.
-		 * @return the index of the found value or -1 if not found.
-		 */
-		public int lastIndexOf(ScriptValue value)
-		{
-			for (int i = size - 1; i >= 0; i--)
-				if (value.equals(data[i]))
-					return i;
-			return -1;
-		}
-		
-		/**
-		 * Removes an object at an index.
-		 * @param index the index.
-		 * @param out the output value, set to the removed value.
-		 * @return true if a value was removed, false if not (index was out of range).
-		 */
-		public boolean removeIndex(int index, ScriptValue out)
-		{
-			ScriptValue sv = data[index];
-			if (index < 0 || index >= size)
-			{
-				out.setNull();
-				return false;
-			}
-			for (int i = index; i < size - 1; i++)
-				data[i] = data[i + 1];
-			data[--size] = sv;
-			out.set(sv);
-			sv.setNull();
-			return true;
-		}
-
-		/**
-		 * Finds an object and removes it from the list.
-		 * @param value the value to remove.
-		 * @return true if removed, false if not.
-		 */
-		public boolean remove(ScriptValue value)
-		{
-			ScriptValue temp = CACHEVALUE2.get();
-			try
-			{
-				int idx = indexOf(value);
-				if (idx >= 0)
-				{
-					removeIndex(idx, temp);
-					return true;
-				}
-				return false;
-			}
-			finally
-			{
-				temp.setNull();
-			}
-		}
-		
-		/**
-		 * Gets a value from the list at an index.
-		 * @param index the provided index.
-		 * @param out the output value, set to the desired value.
-		 */
-		public void get(int index, ScriptValue out)
-		{
-			out.set(Utils.arrayElement(data, index));
-		}
-		
-		/**
-		 * Sets a value from the list at an index.
-		 * @param index the provided index.
-		 * @param value the value to set.
-		 */
-		public void set(int index, Object value)
-		{
-			ScriptValue sv = Utils.arrayElement(data, index);
-			if (sv != null)
-				sv.set(value);
-		}
-		
-		/**
-		 * Sorts this array.
-		 */
-		public void sort()
-		{
-			Utils.quicksort(data, 0, size - 1);
-		}
-		
-		/**
-		 * Binary searches for a value.
-		 * @param value the value to search for.
-		 * @return the index of the found value or &lt; 0.
-		 */
-		public int search(ScriptValue value)
-		{
-			return Arrays.binarySearch(data, 0, size, value, Comparator.naturalOrder());
-		}
-		
-		/**
-		 * @return the size of this list in items. 
-		 */
-		public int size()
-		{
-			return size;
-		}
-		
-		/**
-		 * @return true if this list is empty, false otherwise.
-		 */
-		public boolean isEmpty()
-		{
-			return size() == 0;
-		}
-		
-		@Override
-		public Iterator<ScriptValue> iterator()
-		{
-			return new ListTypeIterator();
-		}
-		
-		@Override
-		public String toString()
-		{
-			StringBuilder sb = new StringBuilder();
-			sb.append('[');
-			for (int i = 0; i < size; i++)
-			{
-				sb.append(data[i].toString());
-				if (i < size - 1)
-					sb.append(", ");
-			}
-			sb.append(']');
-			return sb.toString();
-		}
-		
-		private class ListTypeIterator implements Iterator<ScriptValue>
-		{
-			private int cur = 0;
-			private boolean removed = false;
-
-			@Override
-			public boolean hasNext()
-			{
-				return cur < size;
-			}
-
-			@Override
-			public ScriptValue next()
-			{
-				removed = false;
-				return data[cur++];
-			}
-		
-			@Override
-			public void remove()
-			{
-				ScriptValue temp = CACHEVALUE2.get();
-				try
-				{
-					if (removed)
-						return;
-					
-					removeIndex(cur - 1, temp);
-					removed = true;
-					cur--;
-				}
-				finally
-				{
-					temp.setNull();
-				}
-			}
-		}
-	}
-	
-	/**
-	 * The class used for a map type.
-	 */
-	public static class MapType extends AbstractVariableResolver implements Iterable<AbstractVariableResolver.Entry>
-	{
-		private MapType()
-		{
-			super(DEFAULT_CAPACITY);
-		}
-
-		private MapType(int capacity)
-		{
-			super(capacity);
-		}
-		
-	    /**
-	     * Removes a value by variable name.
-	     * This should fail if the provided name corresponds to a read-only variable. 
-		 * @param name the variable name.
-		 * @return true if the value existed and was removed, false otherwise.
-		 * @throws IllegalArgumentException if the provided name refers to a value that is read-only.
-	     */
-		private synchronized boolean clearValue(String name)
-		{
-			int i;
-			if ((i = getIndex(name)) < 0)
-				return false;
-
-			removeIndex(i);
-			return true;
-		}
-		
-		@Override
-		public Iterator<Entry> iterator()
-		{
-			return new MapTypeIterator();
-		}
-
-		private class MapTypeIterator implements Iterator<Entry>
-		{
-			private int cur = 0;
-			private boolean removed = false;
-			
-			@Override
-			public boolean hasNext()
-			{
-				return cur < size();
-			}
-			
-			@Override
-			public Entry next()
-			{
-				removed = false;
-				return entries[cur++];
-			}
-			
-			@Override
-			public void remove()
-			{
-				if (removed)
-					return;
-				
-				removeIndex(cur - 1);
-				removed = true;
-				cur--;
-			}
-		}
-	}
-	
-	/**
-	 * The class used as an error type.
-	 * Errors are a completely separate type, in order to differentiate them from objects,
-	 * and check them in return from host functions (or other functions).
-	 */
-	public static class ErrorType
-	{
-		private String type;
-		private String message;
-		private String localizedMessage;
-		
-		/**
-		 * Creates an error value.
-		 * @param type the error type.
-		 * @param message the error message.
-		 * @param localizedMessage a localized version of the error message.
-		 * @return a new ErrorType.
-		 */
-		public static ErrorType create(String type, String message, String localizedMessage)
-		{
-			ErrorType out = new ErrorType();
-			out.type = type;
-			out.message = message;
-			out.localizedMessage = localizedMessage;
-			return out;
-		}
-		
-		/**
-		 * Creates an error value from a Throwable.
-		 * Copies the simple class name, the message, and the localized message.
-		 * @param t the Throwable to use.
-		 * @return a new ErrorType.
-		 * @see #createError(String, String, String)
-		 * @see Throwable#getClass()
-		 * @see Class#getSimpleName()
-		 * @see Throwable#getMessage()
-		 * @see Throwable#getLocalizedMessage()
-		 */
-		public static ErrorType create(Throwable t)
-		{
-			ErrorType out = new ErrorType();
-			out.type = t.getClass().getSimpleName();
-			out.message = t.getMessage();
-			out.localizedMessage = t.getLocalizedMessage();
-			return out;
-		}
-		
-		private ErrorType() {}
-		
-		public String getType() 
-		{
-			return type;
-		}
-
-		public String getMessage() 
-		{
-			return message;
-		}
-		
-		public String getLocalizedMessage() 
-		{
-			return localizedMessage;
-		}
-	}
-	
-}
+/*******************************************************************************
+ * Copyright (c) 2017-2019 Black Rook Software
+ * All rights reserved. This program and the accompanying materials
+ * are made available under the terms of the GNU Lesser Public License v2.1
+ * which accompanies this distribution, and is available at
+ * http://www.gnu.org/licenses/old-licenses/lgpl-2.1.html
+ ******************************************************************************/
+package com.blackrook.rookscript;
+
+import java.lang.reflect.Array;
+import java.nio.ByteBuffer;
+import java.nio.ByteOrder;
+import java.util.Arrays;
+import java.util.Collection;
+import java.util.Comparator;
+import java.util.Iterator;
+import java.util.Map;
+
+import com.blackrook.rookscript.resolvers.variable.AbstractVariableResolver;
+import com.blackrook.rookscript.resolvers.variable.AbstractVariableResolver.Entry;
+import com.blackrook.rookscript.struct.Utils;
+import com.blackrook.rookscript.struct.TypeProfileFactory.Profile;
+import com.blackrook.rookscript.struct.TypeProfileFactory.Profile.FieldInfo;
+import com.blackrook.rookscript.struct.TypeProfileFactory.Profile.MethodInfo;
+
+/**
+ * Script value encapsulation.
+ * @author Matthew Tropiano
+ */
+public class ScriptValue implements Comparable<ScriptValue>
+{
+	// Threadlocal "stack" values.
+	private static final ThreadLocal<ScriptValue> CACHEVALUE1 = ThreadLocal.withInitial(()->ScriptValue.create(null));
+	private static final ThreadLocal<ScriptValue> CACHEVALUE2 = ThreadLocal.withInitial(()->ScriptValue.create(null));
+	private static final ThreadLocal<Object[]> OBJECTARRAY1 = ThreadLocal.withInitial(()->new Object[1]);
+
+	public static enum Type
+	{
+		NULL,
+		BOOLEAN,
+		INTEGER,
+		FLOAT,
+		STRING,
+		OBJECTREF,
+		BUFFER,
+		LIST,
+		MAP,
+		ERROR;
+	}
+	
+	/** Value internal type. */
+	private Type type;
+	/** Value raw data. */
+	private long rawbits;
+	/** Object reference data. */
+	private Object ref;
+	
+	// Private constructor.
+	private ScriptValue()
+	{
+		setNull();
+	}
+
+	/**
+	 * Creates a script value.
+	 * @param value the source value.
+	 * @return a new script value.
+	 */
+	public static ScriptValue create(Object value)
+	{
+		ScriptValue out = new ScriptValue();
+		out.set(value);
+		return out;
+	}
+	
+	/**
+	 * Creates a script value.
+	 * @param type the target script value type.
+	 * @param value the source value.
+	 * @return a new script value.
+	 */
+	public static ScriptValue create(Type type, Object value)
+	{
+		ScriptValue out = new ScriptValue();
+		out.set(type, value);
+		return out;
+	}
+	
+	/**
+	 * Creates a script value that is an empty buffer.
+	 * @param size the size of the buffer in bytes.
+	 * @return a new script value.
+	 */
+	public static ScriptValue createEmptyBuffer(int size)
+	{
+		ScriptValue out = new ScriptValue();
+		out.setEmptyBuffer(size);
+		return out;
+	}
+	
+	/**
+	 * Creates a script value that is an empty list.
+	 * @return a new script value.
+	 */
+	public static ScriptValue createEmptyList()
+	{
+		ScriptValue out = new ScriptValue();
+		out.setEmptyList();
+		return out;
+	}
+	
+	/**
+	 * Creates a script value that is an empty map.
+	 * @return a new script value.
+	 */
+	public static ScriptValue createEmptyMap()
+	{
+		ScriptValue out = new ScriptValue();
+		out.setEmptyMap();
+		return out;
+	}
+	
+	/**
+	 * Creates an error value from a Throwable.
+	 * Copies the simple class name, the message, and the localized message.
+	 * @param t the Throwable to use.
+	 * @return a new script value.
+	 * @see #createError(String, String, String)
+	 * @see Throwable#getClass()
+	 * @see Class#getSimpleName()
+	 * @see Throwable#getMessage()
+	 * @see Throwable#getLocalizedMessage()
+	 */
+	public static ScriptValue createError(Throwable t)
+	{
+		ScriptValue sv = new ScriptValue();
+		sv.set(t);
+		return sv;
+	}
+	
+	/**
+	 * Creates an error value.
+	 * @param type the error type.
+	 * @param message the error message (will be same as localized).
+	 * @return a new script value.
+	 */
+	public static ScriptValue createError(String type, String message)
+	{
+		return createError(type, message, message);
+	}
+	
+	/**
+	 * Creates an error value.
+	 * @param type the error type.
+	 * @param message the error message.
+	 * @param localizedMessage a localized version of the error message.
+	 * @return a new script value.
+	 */
+	public static ScriptValue createError(String type, String message, String localizedMessage)
+	{
+		ScriptValue sv = new ScriptValue();
+		sv.set(ErrorType.create(type, message, localizedMessage));
+		return sv;
+	}
+	
+	/**
+	 * Sets this value to the null value.
+	 */
+	public void setNull()
+	{
+		this.type = Type.NULL;
+		this.ref = null;
+		this.rawbits = 0L;
+	}
+	
+	/**
+	 * Sets this value to a new buffer (new reference), native byte order.
+	 * @param size the size of the new buffer in bytes.
+	 */
+	public void setEmptyBuffer(int size)
+	{
+		this.type = Type.BUFFER;
+		this.ref = new BufferType(size, ByteOrder.nativeOrder());
+		this.rawbits = 0L;
+	}
+	
+	/**
+	 * Sets this value to a new buffer (new reference).
+	 * @param size the size of the new buffer in bytes.
+	 * @param order the byte ordering.
+	 */
+	public void setEmptyBuffer(int size, ByteOrder order)
+	{
+		this.type = Type.BUFFER;
+		this.ref = new BufferType(size, order);
+		this.rawbits = 0L;
+	}
+
+	/**
+	 * Sets this value to a new empty list (new reference) initialized by nulls.
+	 * @param size the initial of the new empty list.
+	 * @param capacity the inner capacity of the new empty list.
+	 */
+	public void setEmptyList(int size, int capacity)
+	{
+		this.type = Type.LIST;
+		this.ref = new ListType(size, capacity);
+		this.rawbits = 0L;
+	}
+	
+	/**
+	 * Sets this value to a new empty list (new reference).
+	 * @param capacity the inner capacity of the new empty list.
+	 */
+	public void setEmptyList(int capacity)
+	{
+		this.type = Type.LIST;
+		this.ref = new ListType(0, capacity);
+		this.rawbits = 0L;
+	}
+	
+	/**
+	 * Sets this value to a new empty list (new reference).
+	 */
+	public void setEmptyList()
+	{
+		this.type = Type.LIST;
+		this.ref = new ListType(0, 8);
+		this.rawbits = 0L;
+	}
+	
+	/**
+	 * Sets this value to a new empty map (new reference).
+	 * @param capacity the inner capacity of the new empty map.
+	 */
+	public void setEmptyMap(int capacity)
+	{
+		this.type = Type.MAP;
+		this.ref = new MapType(capacity);
+		this.rawbits = 0L;
+	}
+	
+	/**
+	 * Sets this value to a new empty map (new reference).
+	 */
+	public void setEmptyMap()
+	{
+		this.type = Type.MAP;
+		this.ref = new MapType(4);
+		this.rawbits = 0L;
+	}
+	
+	/**
+	 * Sets this value as an error.
+	 * If null, this is set to the null value.
+	 * @param value the source error to use.
+	 */
+	public void set(ErrorType value)
+	{
+		if (value == null)
+			setNull();
+		else
+		{
+			this.type = Type.ERROR;
+			this.ref = value;
+			this.rawbits = 0L;
+		}
+	}
+	
+	/**
+	 * Sets this value as an error.
+	 * If null, this is set to the null value.
+	 * @param value the source error to use.
+	 */
+	public void set(Throwable value)
+	{
+		if (value == null)
+			setNull();
+		else
+		{
+			this.type = Type.ERROR;
+			this.ref = ErrorType.create(value);
+			this.rawbits = 0L;
+		}
+	}
+
+	/**
+	 * Sets this value using another object, 
+	 * and converts it if possible to the target underlying type.
+	 * @param type the target script value type.
+	 * @param value the source value to use.
+	 */
+	public void set(Type type, Object value)
+	{
+		if (type == null)
+		{
+			set(value);
+			return;
+		}
+		
+		switch (type)
+		{
+			default:
+			case NULL:
+			{
+				setNull();
+			}
+			break;
+				
+			case BOOLEAN:
+			{
+				if (value instanceof Boolean)
+					set((boolean)value);
+				else if (value instanceof Number)
+				{
+					double d = ((Number)value).doubleValue();
+					set(!Double.isNaN(d) && d != 0.0);
+				}
+				else if (value instanceof Map)
+					set(!((Collection<?>)value).isEmpty());
+				else if (value instanceof Collection)
+					set(!((Collection<?>)value).isEmpty());
+				else
+					set(value != null);
+			}
+			break;
+				
+			case INTEGER:
+			{
+				if (value instanceof Boolean)
+					set(((boolean)value) ? 1 : 0);
+				else if (value instanceof Number)
+					set(((Number)value).longValue());
+				else if (value instanceof CharSequence)
+					set(Utils.parseLong((String)value, 0L));
+				else
+					set(value != null ? 1 : 0);
+			}
+			break;
+				
+			case FLOAT:
+			{
+				if (value instanceof Boolean)
+					set(((boolean)value) ? 1.0 : 0.0);
+				else if (value instanceof Number)
+					set(((Number)value).doubleValue());
+				else if (value instanceof CharSequence)
+					set(Utils.parseDouble((String)value, Double.NaN));
+				else
+					set(value != null ? 1.0 : 0.0);
+			}
+			break;
+				
+			case STRING:
+			{
+				set(String.valueOf(value));
+			}
+			break;
+				
+			case LIST:
+			{
+				setEmptyList();
+				listAdd(value);
+			}
+			break;
+				
+			case MAP:
+			{
+				setEmptyMap();
+				if (value != null)
+					mapExtract(value);
+			}
+			break;
+				
+			case ERROR:
+			{
+				if (value == null)
+					set(ErrorType.create("null", null, null));
+				else if (value instanceof Throwable)
+					set(ErrorType.create((Throwable)value));
+				else
+					set(ErrorType.create(value.getClass().getSimpleName(), null, null));
+			}
+			break;
+
+			case OBJECTREF:
+			{
+				if (value == null)
+					setNull();
+				else
+				{
+					this.type = Type.OBJECTREF;
+					this.ref = value;
+					this.rawbits = 0L;
+				}
+			}
+			break;	
+		}
+	}
+	
+	/**
+	 * Sets this value using another value.
+	 * If null, this is set to the null value.
+	 * @param value the source value to use.
+	 */
+	public void set(Object value)
+	{
+		if (value == null)
+			setNull();
+		else if (value instanceof ScriptValue)
+			set((ScriptValue)value);
+		else if (value instanceof ErrorType)
+			set((ErrorType)value);
+		else if (value instanceof Throwable)
+			set((Throwable)value);
+		else if (value instanceof Boolean)
+			set((boolean)value);
+		else if (value instanceof Byte)
+			set((byte)value);
+		else if (value instanceof Short)
+			set((short)value);
+		else if (value instanceof Character)
+			set((char)value);
+		else if (value instanceof Integer)
+			set((int)value);
+		else if (value instanceof Long)
+			set((long)value);
+		else if (value instanceof Float)
+			set((float)value);
+		else if (value instanceof Double)
+			set((double)value);
+		else if (value instanceof CharSequence)
+			set((String)value);
+		else if (value instanceof Map)
+		{
+			Map<?,?> map = (Map<?, ?>)value;
+			setEmptyMap(map.size());
+			mapExtract(map);
+		}
+		else if (value instanceof Collection)
+		{
+			Collection<?> coll = (Collection<?>)value;
+			setEmptyList(coll.size());
+			listExtract(coll);
+		}
+		else
+		{
+			Class<?> clazz = value.getClass();
+			if (clazz.isArray())
+			{
+				int len = Array.getLength(value);
+				setEmptyList(len);
+				listExtract((Object[])value);
+			}
+			else
+			{
+				this.type = Type.OBJECTREF;
+				this.ref = value;
+				this.rawbits = 0L;
+			}
+		}
+	}
+
+	/**
+	 * Sets this value using another value.
+	 * If null, this is set to the null value.
+	 * @param value the source value to use.
+	 */
+	public void set(ScriptValue value)
+	{
+		if (value == null)
+		{
+			setNull();
+		}
+		else
+		{
+			this.type = value.type;
+			this.ref = value.ref;
+			this.rawbits = value.rawbits;
+		}
+	}
+
+	/**
+	 * Sets this value using another value.
+	 * @param value the source value to use.
+	 */
+	public void set(boolean value)
+	{
+		this.type = Type.BOOLEAN;
+		this.ref = null;
+		this.rawbits = value ? 1L : 0L;
+	}
+
+	/**
+	 * Sets this value using another value.
+	 * @param value the source value to use.
+	 */
+	public void set(byte value)
+	{
+		this.type = Type.INTEGER;
+		this.ref = null;
+		this.rawbits = (long)value;
+	}
+
+	/**
+	 * Sets this value using another value.
+	 * @param value the source value to use.
+	 */
+	public void set(short value)
+	{
+		this.type = Type.INTEGER;
+		this.ref = null;
+		this.rawbits = (long)value;
+	}
+
+	/**
+	 * Sets this value using another value.
+	 * @param value the source value to use.
+	 */
+	public void set(char value)
+	{
+		this.type = Type.INTEGER;
+		this.ref = null;
+		this.rawbits = (long)value & 0x00ffff;
+	}
+
+	/**
+	 * Sets this value using another value.
+	 * @param value the source value to use.
+	 */
+	public void set(int value)
+	{
+		this.type = Type.INTEGER;
+		this.ref = null;
+		this.rawbits = (long)value;
+	}
+
+	/**
+	 * Sets this value using another value.
+	 * @param value the source value to use.
+	 */
+	public void set(long value)
+	{
+		this.type = Type.INTEGER;
+		this.ref = null;
+		this.rawbits = value;
+	}
+
+	/**
+	 * Sets this value using another value.
+	 * @param value the source value to use.
+	 */
+	public void set(float value)
+	{
+		this.type = Type.FLOAT;
+		this.ref = null;
+		this.rawbits = Double.doubleToRawLongBits((double)value);
+	}
+
+	/**
+	 * Sets this value using another value.
+	 * @param value the source value to use.
+	 */
+	public void set(double value)
+	{
+		this.type = Type.FLOAT;
+		this.ref = null;
+		this.rawbits = Double.doubleToRawLongBits(value);
+	}
+
+	/**
+	 * Sets this value using another value.
+	 * @param value the source value to use.
+	 */
+	public void set(CharSequence value)
+	{
+		if (value == null)
+		{
+			setNull();
+		}
+		else
+		{
+			this.type = Type.STRING;
+			this.ref = value;
+			this.rawbits = 0L;
+		}
+	}
+	
+	/**
+	 * Gets the length of this value, if this is a map, list, or the underlying object
+	 * is an array or {@link Collection} type.
+	 * @return the length in values, or 1 if not a collection of some kind.
+	 */
+	public int length()
+	{
+		switch (type)
+		{
+			case BUFFER:
+				return ((BufferType)ref).size();
+			case LIST:
+				return ((ListType)ref).size();
+			case MAP:
+				return ((MapType)ref).size();
+			case STRING:
+				return ((String)ref).length();
+			default:
+			{
+				if (ref instanceof Collection)
+					return ((Collection<?>)ref).size();
+				return 1;
+			}
+		}
+	}
+	
+	/**
+	 * Gets if this value is considered "empty".
+	 * <p>
+	 * Null is empty.<br>
+	 * If boolean, false is empty.<br>
+	 * If integer, 0 is empty.<br>
+	 * If float, 0.0 or NaN.<br>
+	 * If string, trimmed and zero length.<br>
+	 * If list or map, 0 keys or 0 items is empty.<br>
+	 * @return true if so, false if not.
+	 */
+	public boolean empty()
+	{
+		switch (type)
+		{
+			case NULL:
+				return true;
+			case BOOLEAN:
+				return rawbits == 0L;
+			case INTEGER:
+				return rawbits == 0L;
+			case FLOAT:
+				return isNaN() || Double.longBitsToDouble(rawbits) == 0.0;
+			case LIST:
+				return ((ListType)ref).isEmpty();
+			case MAP:
+				return ((MapType)ref).isEmpty();
+			default:
+			case STRING:
+			case OBJECTREF:
+				return Utils.isEmpty(ref);
+		}
+	}
+	
+	/**
+	 * Sets the contents of this list to the provided collection.
+	 * @param list the list to set.
+	 * @return true if set, false if not.
+	 */
+	public boolean listExtract(Collection<?> list)
+	{
+		if (!isList())
+			return false;
+
+		for (Object obj : list)
+			listAdd(obj);
+		
+		return true;
+	}
+	
+	/**
+	 * Sets the contents of this list to the provided collection.
+	 * @param list the list to set.
+	 * @return true if set, false if not.
+	 */
+	public <T> boolean listExtract(T[] list)
+	{
+		if (!isList())
+			return false;
+
+		for (T obj : list)
+			listAdd(obj);
+		
+		return true;
+	}
+	
+	/**
+	 * Sets a value in this list.
+	 * If the index is outside of the range of the list's indices, it is not added.
+	 * @param index the list index to set.
+	 * @param value the value to add (converted to internal value).
+	 * @return true if set, false if not.
+	 * @see #isList()
+	 */
+	public boolean listSetByIndex(int index, Object value)
+	{
+		if (!isList())
+			return false;
+
+		ListType list = (ListType)ref;
+		if (index < 0 || index >= list.size())
+			return false;
+		list.set(index, value);
+		return true;
+	}
+	
+	/**
+	 * Adds a value to this value, if it is a list.
+	 * @param value the value to add (converted to internal value).
+	 * @return true if added, false if not.
+	 * @see #isList()
+	 */
+	public boolean listAdd(Object value)
+	{
+		if (!isList())
+			return false;
+
+		ListType list = (ListType)ref;
+		ScriptValue temp = CACHEVALUE1.get();
+		try
+		{
+			temp.set(value);
+			list.add(temp);
+			return true;
+		}
+		finally
+		{
+			temp.setNull();
+		}
+	}
+	
+	/**
+	 * Adds a value to this value, only if it is a list.
+	 * @param index the index to add the value to.
+	 * @param value the value to add (converted to internal value).
+	 * @return true if added, false if not.
+	 * @see #isList()
+	 */
+	public boolean listAddAt(int index, Object value)
+	{
+		if (!isList())
+			return false;
+		
+		ListType list = (ListType)ref;
+		
+		ScriptValue temp = CACHEVALUE1.get();
+		try
+		{
+			temp.set(value);
+			list.add(index, temp);
+			return true;
+		}
+		finally
+		{
+			temp.setNull();
+		}
+	}
+	
+	/**
+	 * Removes a value from this value, if it is a list.
+	 * @param value the value to remove (converted to internal value).
+	 * @return true if removed, false if not.
+	 * @see #isList()
+	 */
+	public boolean listRemove(Object value)
+	{
+		if (!isList())
+			return false;
+
+		ListType list = (ListType)ref;
+		ScriptValue temp = CACHEVALUE1.get();
+		try
+		{
+			temp.set(value);
+			boolean out = list.remove(temp);
+			return out;
+		}
+		finally
+		{
+			temp.setNull();
+		}
+	}
+	
+	/**
+	 * Removes a value from this value at an index, if it is a list.
+	 * @param index the index to remove.
+	 * @param out the output value - the value that was removed, or set to null if not a list nor a valid index.
+	 * @return true if this is a list and the index is valid and a value was removed, false otherwise.
+	 * @see #isList()
+	 */
+	public boolean listRemoveAt(int index, ScriptValue out)
+	{
+		if (!isList())
+			return false;
+
+		((ListType)ref).removeIndex(index, out);
+		return true;
+	}
+
+	/**
+	 * Gets a value at an index, if it is a list.
+	 * NOTE: This returns a reference, not a new instance!
+	 * @param index the list index to return.
+	 * @param out the output value - the value at the index, or set to null if not a list nor a valid index.
+	 * @return the value at the index, or null if not a list nor a valid index.
+	 * @see #isList()
+	 */
+	public boolean listGetByIndex(int index, ScriptValue out)
+	{
+		if (!isList())
+			return false;
+	
+		((ListType)ref).get(index, out);
+		return true;
+	}
+
+	/**
+	 * Gets the index that a value is found at, if it is a list.
+	 * @param value the value to look for.
+	 * @return the index found, or -1 if not found or not a list.
+	 * @see #isList()
+	 */
+	public int listGetIndexOf(Object value)
+	{
+		if (!isList())
+			return -1;
+	
+		ListType list = (ListType)ref;
+		ScriptValue temp = CACHEVALUE1.get();
+		try
+		{
+			temp.set(value);
+			int out = list.indexOf(temp);
+			return out;
+		}
+		finally
+		{
+			temp.setNull();
+		}
+	}
+
+	/**
+	 * Gets the last index that a value is found at, if it is a list.
+	 * @param value the value to look for.
+	 * @return the index found, or -1 if not found or not a list.
+	 * @see #isList()
+	 */
+	public int listGetLastIndexOf(Object value)
+	{
+		if (!isList())
+			return -1;
+	
+		ListType list = (ListType)ref;
+		ScriptValue temp = CACHEVALUE1.get();
+		try
+		{
+			temp.set(value);
+			int out = list.lastIndexOf(temp);
+			return out;
+		}
+		finally
+		{
+			temp.setNull();
+		}
+	}
+
+	/**
+	 * Gets if this list contains an object, if it is a list.
+	 * @param value the value to look for.
+	 * @return true if found, false if not or not a list.
+	 * @see #isList()
+	 */
+	public boolean listContains(Object value)
+	{
+		if (!isList())
+			return false;
+		else
+			return listGetIndexOf(value) >= 0;
+	}
+
+	/**
+	 * Sorts the contents of this list.
+	 * Does nothing if this is not a list.
+	 */
+	public void sort()
+	{
+		if (!isList())
+			return;
+	
+		((ListType)ref).sort();
+	}
+
+	/**
+	 * Adds a value to this value, if it is a list, 
+	 * treating the structure like a set of discrete items.
+	 * This assumes that the list is sorted - if not, this will have undefined behavior.
+	 * @param value the value to add (converted to internal value).
+	 * @return true if added, false if not.
+	 * @see #isList()
+	 */
+	public boolean setAdd(Object value)
+	{
+		if (!isList())
+			return false;
+	
+		ListType list = (ListType)ref;
+		ScriptValue temp = CACHEVALUE1.get();
+		try
+		{
+			temp.set(value);
+			if (list.search(temp) < 0)
+			{
+				list.add(temp);
+				list.sort();
+				return true;
+			}
+			return false;
+		}
+		finally
+		{
+			temp.setNull();
+		}
+	}
+
+	/**
+	 * Removes a value from this value, if it is a list, 
+	 * treating the structure like a set of discrete items.
+	 * This assumes that the list is sorted - if not, this will have undefined behavior.
+	 * @param value the value to remove (converted to internal value).
+	 * @return true if removed, false if not.
+	 * @see #isList()
+	 */
+	public boolean setRemove(Object value)
+	{
+		if (!isList())
+			return false;
+
+		ListType list = (ListType)ref;
+		ScriptValue temp = CACHEVALUE1.get();
+		try
+		{
+			temp.set(value);
+			int index = list.search(temp);
+			if (index >= 0)
+			{
+				list.removeIndex(index, temp);
+				return true;
+			}
+			else
+			{
+				return false;
+			}
+		}
+		finally
+		{
+			temp.setNull();
+		}
+	}
+	
+	/**
+	 * Gets if this list contains an object, if it is a list, 
+	 * treating the structure like a set of discrete items.
+	 * This assumes that the list is sorted - if not, this will have undefined behavior.
+	 * This has better performance than {@link #listContains(Object)}, but only if this is a sorted set.
+	 * @param value the value to look for.
+	 * @return true if found, false if not or not a list.
+	 * @see #isList()
+	 */
+	public boolean setContains(Object value)
+	{
+		if (!isList())
+			return false;
+
+		ListType list = (ListType)ref;
+		ScriptValue temp = CACHEVALUE1.get();
+		try
+		{
+			temp.set(value);
+			boolean out = list.search(temp) >= 0;
+			return out;
+		}
+		finally
+		{
+			temp.setNull();
+		}
+	}
+
+	/**
+	 * Gets a value's index, if it is a list, 
+	 * treating the structure like a set of discrete items.
+	 * This assumes that the list is sorted - if not, this will have undefined behavior.
+	 * This has better performance than {@link #listGetIndexOf(Object)}, but only if this is a sorted set.
+	 * @param value the value to look for.
+	 * @return true if found, false if not or not a list.
+	 * @see #isList()
+	 */
+	public int setSearch(Object value)
+	{
+		if (!isList())
+			return -1;
+
+		ListType list = (ListType)ref;
+		ScriptValue temp = CACHEVALUE1.get();
+		try
+		{
+			temp.set(value);
+			int out = list.search(temp);
+			return out;
+		}
+		finally
+		{
+			temp.setNull();
+		}
+	}
+
+	/**
+	 * If this is a map, sets a key on it to a value.
+	 * @param key the key. 
+	 * @param value the associated value.
+	 * @return true if this is a map and the value was assigned, false otherwise.
+	 * @see #isMap()
+	 */
+	public boolean mapSet(String key, Object value)
+	{
+		if (!isMap())
+			return false;
+		
+		MapType map = (MapType)ref;
+		ScriptValue temp = CACHEVALUE1.get();
+		try
+		{
+			temp.set(value);
+			map.setValue(key, temp);
+			return true;
+		}
+		finally
+		{
+			temp.setNull();
+		}
+	}
+	
+	/**
+	 * If this is a map, gets the value that corresponds to a provided key.
+	 * Changing the returned value does not change the value, unless it is a reference type
+	 * like a map or list.
+	 * @param key the key. 
+	 * @param out the destination variable for the value.
+	 * @return true if a corresponding value was replaced, false if not or this is not a map. If false, out is set to the null value.
+	 * @see #isMap()
+	 */
+	public boolean mapGet(String key, ScriptValue out)
+	{
+		if (!isMap())
+		{
+			out.setNull();
+			return false;
+		}
+		
+		MapType map = (MapType)ref;
+		return map.getValue(key, out);
+	}
+	
+	/**
+	 * If this is a map, removes the value that corresponds to a provided key.
+	 * @param key the key. 
+	 * @return true if the value existed and was removed, false otherwise.
+	 * @see #isMap()
+	 */
+	public boolean mapRemove(String key)
+	{
+		if (!isMap())
+			return false;
+		
+		MapType map = (MapType)ref;
+		return map.clearValue(key);
+	}
+	
+	/**
+	 * Extracts a map's key-value pairs and sets those values to this map.
+	 * This can be expensive, depending on what needs converting. 
+	 * <p>If you are passing an object to a script repeatedly, it may be better to just pass it
+	 * as an object reference, if there are associated host functions that manipulate it.
+	 * @param map the source map.
+	 * @return true if this is a map and extraction was successful.
+	 */
+	public <T> boolean mapExtract(Map<?, ?> map)
+	{
+		if (!isMap())
+			return false;
+
+		for (Map.Entry<?, ?> entry : map.entrySet())
+			mapSet(String.valueOf(entry.getKey()), entry.getValue());
+		return true;
+	}
+	
+	/**
+	 * Extracts an object's fields/getters and sets those values to this map.
+	 * This can be expensive, depending on what needs converting. 
+	 * <p>If you are passing an object to a script repeatedly, it may be better to just pass it
+	 * as an object reference, if there are associated host functions that manipulate it.
+	 * @param object the source object.
+	 * @return true if this is a map and extraction was successful.
+	 */
+	public <T> boolean mapExtract(T object)
+	{
+		if (!isMap())
+			return false;
+	
+		@SuppressWarnings("unchecked")
+		Profile<T> profile = Utils.getProfile((Class<T>)object.getClass());
+		
+		for (Map.Entry<String, MethodInfo> entry : profile.getGetterMethodsByName().entrySet())
+		{
+			String name;
+			MethodInfo info = entry.getValue();
+			if (info.getAlias() != null)
+				name = info.getAlias();
+			else
+				name = entry.getKey();
+			Object value = Utils.invokeBlind(info.getMethod(), object);
+			mapSet(name, value);
+		}
+		
+		for (Map.Entry<String, FieldInfo> entry : profile.getPublicFieldsByName().entrySet())
+		{
+			String name;
+			FieldInfo info = entry.getValue();
+			if (info.getAlias() != null)
+				name = info.getAlias();
+			else
+				name = entry.getKey();
+			Object value = Utils.getFieldValue(object, info.getField());
+			mapSet(name, value);
+		}
+
+		return true;
+	}
+
+	
+	/**
+	 * Applies this map to an object's fields/setters.
+	 * This can be expensive, depending on what needs converting. 
+	 * @param object the source object.
+	 * @return true if this is a map and application was successful.
+	 */
+	public <T> boolean mapApply(T object)
+	{
+		if (!isMap())
+			return false;
+	
+		@SuppressWarnings("unchecked")
+		Profile<T> profile = Utils.getProfile((Class<T>)object.getClass());
+		MapType map = (MapType)ref;
+		
+		for (Entry entry : map)
+		{
+			String name = entry.getName().toLowerCase();
+			ScriptValue value = entry.getValue();
+
+
+			FieldInfo fi;
+			MethodInfo mi;
+			if ((fi = Utils.isNull(profile.getPublicFieldsByAlias().get(name), profile.getPublicFieldsByName().get(name))) != null)
+			{
+				Object[] vbuf = OBJECTARRAY1.get();
+				vbuf[0] = value.createForType(fi.getType());
+				Utils.setFieldValue(object, fi.getField(), vbuf);
+				Arrays.fill(vbuf, null); // arrays are shared - purge refs after use.
+			}
+			else if ((mi = Utils.isNull(profile.getSetterMethodsByAlias().get(name), profile.getSetterMethodsByName().get(name))) != null)
+			{
+				Object[] vbuf = OBJECTARRAY1.get();
+				vbuf[0] = value.createForType(mi.getType());
+				Utils.invokeBlind(mi.getMethod(), object, vbuf);
+				Arrays.fill(vbuf, null); // arrays are shared - purge refs after use.
+			}
+
+		}
+		
+		return true;
+	}
+	
+	/**
+	 * @return true if this value is a raw type (rawbits only, no object reference).
+	 */
+	private boolean isRaw()
+	{
+		return type == Type.BOOLEAN || type == Type.INTEGER || type == Type.FLOAT;
+	}
+
+	/**
+	 * @return true if this value is an addable type.
+	 */
+	private boolean isAddableType()
+	{
+		switch (type)
+		{
+			default:
+				return false;
+			case NULL:
+			case BOOLEAN:
+			case INTEGER:
+			case FLOAT:
+			case STRING:
+				return true;
+		}
+	}
+
+	/**
+	 * @return true if this value is null.
+	 */
+	public boolean isNull()
+	{
+		return type == Type.NULL && ref == null;
+	}
+
+	/**
+	 * @return true if this value is strictly NaN.
+	 */
+	public boolean isNaN()
+	{
+		return type == Type.FLOAT && Double.isNaN(Double.longBitsToDouble(rawbits));
+	}
+	
+	/**
+	 * @return true if this value is positive or negative infinity.
+	 */
+	public boolean isInfinite()
+	{
+		return type == Type.FLOAT && Double.isInfinite(Double.longBitsToDouble(rawbits));
+	}
+	
+	/**
+	 * @return true if this value is a numeric type.
+	 */
+	public boolean isNumeric()
+	{
+		return type == Type.INTEGER || type == Type.FLOAT;
+	}
+
+	/**
+	 * @return true if this value is a string type.
+	 */
+	public boolean isString()
+	{
+		return type == Type.STRING;
+	}
+
+	/**
+	 * @return true if this value is a list type.
+	 */
+	public boolean isList()
+	{
+		return type == Type.LIST;
+	}
+
+	/**
+	 * @return true if this value is a map type.
+	 */
+	public boolean isMap()
+	{
+		return type == Type.MAP;
+	}
+	
+	/**
+	 * @return true if this value is an error type.
+	 */
+	public boolean isError()
+	{
+		return type == Type.ERROR;
+	}
+	
+	/**
+	 * @return true if this value is an object reference type.
+	 */
+	public boolean isObjectRef()
+	{
+		return type == Type.OBJECTREF;
+	}
+	
+	/**
+	 * Gets this value as a boolean.
+	 * @return true if the value is nonzero and not NaN, false otherwise.
+	 */
+	public boolean asBoolean()
+	{
+		if (isNull())
+			return false;
+		switch (type)
+		{
+			default:
+				return false;
+			case BOOLEAN:
+			case INTEGER:
+				return rawbits != 0L; 
+			case FLOAT:
+				return !isNaN() && Double.longBitsToDouble(rawbits) != 0.0; 
+			case STRING:
+				return ((String)ref).length() == 0;
+			case OBJECTREF:
+			case LIST:
+			case MAP:
+			case ERROR:
+				return ref != null; 
+		}
+	}
+
+	/**
+	 * Gets this value as a byte.
+	 * Depending on the internal value, this may end up truncating data.
+	 * <pre>(byte)asLong()</pre>
+	 * @return the byte value of this value.
+	 */
+	public byte asByte()
+	{
+		return (byte)asLong();
+	}
+
+	/**
+	 * Gets this value as a short.
+	 * Depending on the internal value, this may end up truncating data.
+	 * <pre>(short)asLong()</pre>
+	 * @return the byte value of this value.
+	 */
+	public short asShort()
+	{
+		return (short)asLong();
+	}
+
+	/**
+	 * Gets this value as a char.
+	 * Depending on the internal value, this may end up truncating data.
+	 * <pre>(short)asLong()</pre>
+	 * @return the byte value of this value.
+	 */
+	public char asChar()
+	{
+		return (char)asLong();
+	}
+
+	/**
+	 * Gets this value as an integer.
+	 * Depending on the internal value, this may end up truncating data.
+	 * <pre>(int)asLong()</pre>
+	 * @return the byte value of this value.
+	 */
+	public int asInt()
+	{
+		return (int)asLong();
+	}
+
+	/**
+	 * Gets this value as a float.
+	 * Depending on the internal value, this may end up truncating data.
+	 * <pre>isNaN() ? Float.NaN : (float)asDouble()</pre>
+	 * @return the byte value of this value.
+	 */
+	public float asFloat()
+	{
+		return isNaN() ? Float.NaN : (float)asDouble();
+	}
+
+	/**
+	 * Gets this value as a long integer.
+	 * If this is a boolean type, this returns <code>-1L</code>.
+	 * If this is a double type, this is cast to a long.
+	 * If this is null (see {@link #isNull()}), this returns <code>0</code>. 
+	 * @return the long value of this value.
+	 */
+	public long asLong()
+	{
+		if (isNull())
+			return 0L;
+		switch (type)
+		{
+			default:
+				return 0L;
+			case BOOLEAN:
+				return asBoolean() ? -1L : 0L; 
+			case INTEGER:
+				return rawbits; 
+			case FLOAT:
+				return (long)asDouble(); 
+			case STRING:
+				return Utils.parseLong((String)ref, 0L); 
+		}
+	}
+
+	/**
+	 * Gets this value as a double-precision float.
+	 * If this is a boolean type, this returns <code>1.0</code>.
+	 * If this is a long type, this is cast to a double.
+	 * If this is null (see {@link #isNull()}), this returns <code>0.0</code>. 
+	 * If anything else, this returns {@link Double#NaN}.
+	 * @return the double value of this value.
+	 */
+	public double asDouble()
+	{
+		if (isNull())
+			return 0.0;
+		switch (type)
+		{
+			default:
+				return Double.NaN;
+			case BOOLEAN:
+				return asBoolean() ? 1.0 : 0.0; 
+			case INTEGER:
+				return (double)rawbits; 
+			case FLOAT:
+				return Double.longBitsToDouble(rawbits); 
+			case STRING:
+				return Utils.parseDouble((String)ref, Double.NaN); 
+		}
+	}
+	
+	/**
+	 * Gets this value as a string.
+	 * If this is null (see {@link #isNull()}), this returns <code>"null"</code>. 
+	 * @return the string value of this value.
+	 */
+	public String asString()
+	{
+		if (isNull())
+			return "null";
+		switch (type)
+		{
+			default:
+				return String.valueOf(ref);
+			case OBJECTREF:
+				return Utils.isArray(ref) ? Arrays.toString((Object[])ref) : String.valueOf(ref);
+			case ERROR:
+			{
+				ErrorType err = (ErrorType)ref;
+				return err.getType() + ": " + err.getLocalizedMessage();
+			}
+			case BOOLEAN:
+				return String.valueOf(asBoolean()); 
+			case INTEGER:
+				return String.valueOf(asLong()); 
+			case FLOAT:
+				return String.valueOf(asDouble()); 
+			case STRING:
+				return (String)ref; 
+		}
+	}
+	
+	/**
+	 * Gets this value as an object.
+	 * @return the object representation of this value.
+	 */
+	public Object asObject()
+	{
+		switch (type)
+		{
+			default:
+				return ref;
+			case BOOLEAN:
+				return asBoolean(); 
+			case INTEGER:
+				return asLong(); 
+			case FLOAT:
+				return asDouble(); 
+		}
+	}
+	
+	/**
+	 * Gets this value cast as a different object type.
+	 * Does no conversion nor coersion.
+	 * @param targetType the class type to cast to.
+	 * @param <T> the returned type.
+	 * @return the object representation of this value.
+	 */
+	public <T> T asObjectType(Class<T> targetType)
+	{
+		switch (type)
+		{
+			default:
+				return targetType.cast(ref);
+			case BOOLEAN:
+				return targetType.cast(Boolean.valueOf(asBoolean())); 
+			case INTEGER:
+				return targetType.cast(Long.valueOf(asLong())); 
+			case FLOAT:
+				return targetType.cast(Double.valueOf(asDouble())); 
+		}
+	}
+	
+	/**
+	 * Checks if this script value can be cast to the target type.
+	 * If this is null (see {@link #isNull()}), this returns <code>false</code>. 
+	 * @param targetType the type to test.
+	 * @return if the underlying object can be cast to the target type.
+	 */
+	public boolean isObjectType(Class<?> targetType)
+	{
+		if (isNull())
+			return false;
+		switch (type)
+		{
+			default:
+				return targetType.isAssignableFrom(ref.getClass());
+			case BOOLEAN:
+				return targetType.isAssignableFrom(Boolean.class);
+			case INTEGER:
+				return targetType.isAssignableFrom(Long.class);
+			case FLOAT:
+				return targetType.isAssignableFrom(Double.class);
+		}
+	}
+
+	/**
+	 * Checks if this script value is both an array and a particular type.
+	 * @param targetType the type to test.
+	 * @return if the underlying object can be cast to an array of the target type.
+	 */
+	public boolean isObjectArrayType(Class<?> targetType)
+	{
+		switch (type)
+		{
+			case OBJECTREF:
+			{
+				Class<?> clazz = ref.getClass();
+				return Utils.isArray(clazz) && targetType.isAssignableFrom(Utils.getArrayType(clazz));
+			}
+			default:
+				return false;
+		}
+	}
+	
+	/**
+	 * Gets the type name of this value.
+	 * @return the type name.
+	 */
+	public String getTypeName()
+	{
+		if (isNull())
+		{
+			return "null";
+		}
+		else switch (type)
+		{
+			default:
+			case OBJECTREF:
+				if (Utils.isArray(ref))
+					return "objectref:array:" + Utils.getArrayType(ref).getSimpleName();
+				else
+					return "objectref:" + ref.getClass().getSimpleName();
+			case BOOLEAN:
+				return "boolean";
+			case FLOAT:
+				return "float";
+			case INTEGER:
+				return "integer";
+			case STRING:
+				return "string";
+			case LIST:
+				return "list";
+			case MAP:
+				return "map";
+			case ERROR:
+				return "error";
+		}
+	}
+	
+	/**
+	 * Converts this value to another value.
+	 * @param newType the new type to convert to.
+	 * @throws IllegalArgumentException if newType is null.
+	 */
+	public void convertTo(Type newType)
+	{
+		switch (type)
+		{
+			default:
+				throw new IllegalArgumentException("Cannot convert current type "+type);
+				
+			case NULL:
+			{
+				switch (newType)
+				{
+					default:
+						throw new IllegalArgumentException("Cannot convert "+type+" to type "+newType);
+					case NULL:
+						return;
+					case BOOLEAN:
+						set(asBoolean());
+						return;
+					case INTEGER:
+						set(asLong());
+						return;
+					case FLOAT:
+						set(asFloat());
+						return;
+					case STRING:
+						set(asString());
+						return;
+				}
+			}
+
+			case BOOLEAN:
+			{
+				switch (newType)
+				{
+					default:
+						throw new IllegalArgumentException("Cannot convert "+type+" to type "+newType);
+					case BOOLEAN:
+						return;
+					case INTEGER:
+						set(asLong());
+						return;
+					case FLOAT:
+						set(asBoolean() ? 1.0 : 0.0);
+						return;
+					case STRING:
+						set(asString());
+						return;
+				}
+			}
+			
+			case INTEGER:
+			{
+				switch (newType)
+				{
+					default:
+						throw new IllegalArgumentException("Cannot convert "+type+" to type "+newType);
+					case INTEGER:
+						return;
+					case BOOLEAN:
+						set(asBoolean());
+						return;
+					case FLOAT:
+						set(asDouble());
+						return;
+					case STRING:
+						set(asString());
+						return;
+				}
+			}
+			
+			case FLOAT:
+			{
+				switch (newType)
+				{
+					default:
+						throw new IllegalArgumentException("Cannot convert "+type+" to type "+newType);
+					case FLOAT:
+						return;
+					case BOOLEAN:
+						set(asBoolean());
+						return;
+					case INTEGER:
+						set(asLong());
+						return;
+					case STRING:
+						set(asString());
+						return;
+				}
+			}
+			
+			case STRING:
+			{
+				switch (newType)
+				{
+					default:
+						throw new IllegalArgumentException("Cannot convert "+type+" to type "+newType);
+					case STRING:
+						return;
+					case BOOLEAN:
+						set(asBoolean());
+						return;
+					case INTEGER:
+						set(asLong());
+						return;
+					case FLOAT:
+						set(asDouble());
+						return;
+				}
+			}
+		}
+	}
+	
+	/**
+	 * Gets this object coerced or converted to another class type.
+	 * Not to be confused with {@link #asObjectType(Class)}, which just recasts.
+	 * If this is a map, this applies its fields to the new object's setter methods and fields.
+	 * @param targetType the target class type to convert to.
+	 * @param <T> the returned type.
+	 * @return a suitable object of type <code>targetType</code>. 
+	 * @throws ClassCastException if the incoming type cannot be converted.
+	 */
+	public <T> T createForType(Class<T> targetType)
+	{
+		switch(type)
+		{
+			case NULL:
+				return (T)null;
+			case BOOLEAN:
+				return Utils.createForType(asBoolean(), targetType);
+			case INTEGER:
+				return Utils.createForType(asLong(), targetType);
+			case FLOAT:
+				return Utils.createForType(asDouble(), targetType);
+			case STRING:
+				return Utils.createForType(asString(), targetType);
+			case LIST:
+				return Utils.createForType(asObjectType(ListType.class), targetType);
+			case MAP:
+				T out = Utils.create(targetType);
+				mapApply(out);
+				return out;
+			default:
+			case ERROR:
+			case OBJECTREF:
+				return Utils.createForType(asObject(), targetType);
+		}
+	}
+	
+	/**
+	 * @return an iterator of the list, or null if not a list.
+	 */
+	public Iterator<ScriptValue> listIterator()
+	{
+		if (!isList())
+			return null;
+		return ((ListType)ref).iterator();
+	}
+	
+	@Override
+	public int hashCode()
+	{
+		if (isRaw())
+			return Long.hashCode(rawbits);
+		else
+			return ref.hashCode();
+	}
+	
+	@Override
+	public boolean equals(Object obj)
+	{
+		if (obj instanceof ScriptValue)
+			return this.equals((ScriptValue)obj);
+		return super.equals(obj);
+	}
+	
+	/**
+	 * @param value the other value.
+	 * @return true if this value is STRICTLY EQUAL to another.
+	 */
+	public boolean equals(ScriptValue value)
+	{
+		if (this.type != value.type)
+			return false;
+		
+		if (this.isRaw())
+			return this.rawbits == value.rawbits;
+		else if (this.ref == null)
+			return value.ref == null;
+		else
+			return this.ref.equals(value.ref);
+	}
+	
+	@Override
+	public int compareTo(ScriptValue o)
+	{
+		if (type == Type.NULL)
+			return o.type != Type.NULL ? -1 : 0;
+		else if (o.type == Type.NULL)
+			return 1;
+		else if (type == Type.OBJECTREF || o.type == Type.OBJECTREF)
+		{
+			return ref.equals(o.ref) ? 0 : -1;
+		}
+		else if (type == Type.MAP || o.type == Type.MAP)
+			return ref == o.ref ? 0 : -1;
+		else if (type == Type.LIST || o.type == Type.LIST)
+			return ref == o.ref ? 0 : -1;
+		else if (type == Type.STRING || o.type == Type.STRING)
+			return asString().compareTo(o.asString());
+		else
+		{
+			double d1 = asDouble();
+			double d2 = o.asDouble();
+			return d1 == d2 ? 0 : (d1 < d2 ? -1 : 1);
+		}
+	}
+
+	@Override
+	public String toString()
+	{
+		switch (type)
+		{
+			case BOOLEAN:
+				return String.valueOf(asBoolean());
+			case INTEGER:
+				return String.valueOf(asLong());
+			case FLOAT:
+				return String.valueOf(asDouble());
+			case STRING:
+				return String.valueOf("\""+ref+"\"");
+			case NULL:
+				return "null";
+			case OBJECTREF:
+				return String.valueOf(ref);
+			default:
+				if (Utils.isArray(ref))
+					return Arrays.toString((Object[])ref);
+				else
+					return String.valueOf(ref);
+		}
+	}
+	
+	/**
+	 * @return string representation of this value suitable for debugging.
+	 */
+	public String toDebugString()
+	{
+		return String.format("%s: %s 0x%016x", type.name(), toString(), rawbits); 
+	}
+	
+	/**
+	 * Bitwise not calculation.
+	 * @param operand the input value.
+	 * @param out the output value.
+	 */
+	public static void not(ScriptValue operand, ScriptValue out)
+	{
+		if (operand.isNull())
+			out.setNull();
+		else switch (operand.type)
+		{
+			default:
+				out.set(Double.NaN);
+				return;
+			case BOOLEAN:
+				out.set(!operand.asBoolean());
+				return;
+			case INTEGER:
+				out.set(~operand.asLong());
+				return;
+			case FLOAT:
+				out.set(Double.longBitsToDouble(~operand.rawbits));
+				return;
+		}
+	}
+	
+	/**
+	 * Negate calculation.
+	 * @param operand the input value.
+	 * @param out the output value.
+	 */
+	public static void negate(ScriptValue operand, ScriptValue out)
+	{
+		if (operand.isNull())
+			out.setNull();
+		else switch (operand.type)
+		{
+			default:
+				out.set(Double.NaN);
+				return;
+			case BOOLEAN:
+				out.set(!operand.asBoolean());
+				return;
+			case INTEGER:
+				out.set(-operand.asLong());
+				return;
+			case FLOAT:
+				out.set(-operand.asDouble());
+				return;
+		}
+	}
+	
+	/**
+	 * Absolute calculation.
+	 * @param operand the input value.
+	 * @param out the output value.
+	 */
+	public static void absolute(ScriptValue operand, ScriptValue out)
+	{
+		if (operand.isNull())
+			out.setNull();
+		else switch (operand.type)
+		{
+			default:
+				out.set(Double.NaN);
+				return;
+			case BOOLEAN:
+				out.set(operand.asBoolean());
+				return;
+			case INTEGER:
+				out.set(Math.abs(operand.asLong()));
+				return;
+			case FLOAT:
+				out.set(Math.abs(operand.asDouble()));
+				return;
+		}
+	}
+	
+	/**
+	 * Logical not calculation.
+	 * @param operand the input value.
+	 * @param out the output value.
+	 */
+	public static void logicalNot(ScriptValue operand, ScriptValue out)
+	{
+		if (operand.isNull())
+			out.setNull();
+		else 
+			out.set(!operand.asBoolean());
+	}
+	
+	// Up-converts the cached values.
+	private static void convertUp(ScriptValue cache1, ScriptValue cache2, ScriptValue operand, ScriptValue operand2)
+	{
+		if (operand.type.ordinal() < operand2.type.ordinal())
+			cache1.convertTo(operand2.type);
+		else if (operand.type.ordinal() > operand2.type.ordinal())
+			cache2.convertTo(operand.type);
+	}
+
+	/**
+	 * Add calculation.
+	 * @param operand the source operand.
+	 * @param operand2 the second operand. 
+	 * @param out the output value.
+	 */
+	public static void add(ScriptValue operand, ScriptValue operand2, ScriptValue out)
+	{
+		if (!operand.isAddableType() || !operand2.isAddableType())
+		{
+			out.set(Double.NaN);
+			return;
+		}
+		
+		ScriptValue cache1 = CACHEVALUE1.get();
+		ScriptValue cache2 = CACHEVALUE2.get();
+
+		try
+		{
+			cache1.set(operand);
+			cache2.set(operand2);
+			convertUp(cache1, cache2, operand, operand2);
+			switch (cache2.type)
+			{
+				default:
+					out.set(Double.NaN);
+					return;
+				case BOOLEAN:
+					out.set(cache1.asBoolean() || cache2.asBoolean());
+					return;
+				case INTEGER:
+					out.set(cache1.asLong() + cache2.asLong());
+					return;
+				case FLOAT:
+					out.set(cache1.asDouble() + cache2.asDouble());
+					return;
+				case STRING:
+					out.set(cache1.asString() + cache2.asString());
+					return;
+			}
+		}
+		finally
+		{
+			cache1.setNull();
+			cache2.setNull();
+		}
+	}
+	
+	/**
+	 * Subtract calculation.
+	 * @param operand the source operand.
+	 * @param operand2 the second operand. 
+	 * @param out the output value.
+	 */
+	public static void subtract(ScriptValue operand, ScriptValue operand2, ScriptValue out)
+	{
+		if (!operand.isRaw() || !operand2.isRaw())
+		{
+			out.set(Double.NaN);
+			return;
+		}
+
+		ScriptValue cache1 = CACHEVALUE1.get();
+		ScriptValue cache2 = CACHEVALUE2.get();
+		try
+		{
+			cache1.set(operand);
+			cache2.set(operand2);
+			convertUp(cache1, cache2, operand, operand2);
+			switch (cache2.type)
+			{
+				default:
+					out.set(Double.NaN);
+					return;
+				case BOOLEAN:
+					boolean v1 = cache1.asBoolean();
+					out.set(!v1 ? false : (cache2.asBoolean() ? false : v1));
+					return;
+				case INTEGER:
+					out.set(cache1.asLong() - cache2.asLong());
+					return;
+				case FLOAT:
+					out.set(cache1.asDouble() - cache2.asDouble());
+					return;
+			}
+		}
+		finally
+		{
+			cache1.setNull();
+			cache2.setNull();
+		}
+	}
+
+	/**
+	 * Multiply calculation.
+	 * @param operand the source operand.
+	 * @param operand2 the second operand. 
+	 * @param out the output value.
+	 */
+	public static void multiply(ScriptValue operand, ScriptValue operand2, ScriptValue out)
+	{
+		if (!operand.isRaw() || !operand2.isRaw())
+		{
+			out.set(Double.NaN);
+			return;
+		}
+
+		ScriptValue cache1 = CACHEVALUE1.get();
+		ScriptValue cache2 = CACHEVALUE2.get();
+		try
+		{
+			cache1.set(operand);
+			cache2.set(operand2);
+			convertUp(cache1, cache2, operand, operand2);
+			switch (cache2.type)
+			{
+				default:
+					out.set(Double.NaN);
+					return;
+				case BOOLEAN:
+					out.set(cache1.asBoolean() && cache2.asBoolean());
+					return;
+				case INTEGER:
+					out.set(cache1.asLong() * cache2.asLong());
+					return;
+				case FLOAT:
+					out.set(cache1.asDouble() * cache2.asDouble());
+					return;
+			}
+		}
+		finally
+		{
+			cache1.setNull();
+			cache2.setNull();
+		}
+	}
+
+	/**
+	 * Divide calculation.
+	 * @param operand the source operand.
+	 * @param operand2 the second operand. 
+	 * @param out the output value.
+	 */
+	public static void divide(ScriptValue operand, ScriptValue operand2, ScriptValue out)
+	{
+		if (!operand.isRaw() || !operand2.isRaw())
+		{
+			out.set(Double.NaN);
+			return;
+		}
+
+		ScriptValue cache1 = CACHEVALUE1.get();
+		ScriptValue cache2 = CACHEVALUE2.get();
+		try
+		{
+			cache1.set(operand);
+			cache2.set(operand2);
+			convertUp(cache1, cache2, operand, operand2);
+			switch (cache2.type)
+			{
+				default:
+					out.set(Double.NaN);
+					return;
+				case BOOLEAN:
+					out.set(cache1.asBoolean());
+					return;
+				case INTEGER:
+					long dividend = cache2.asLong();
+					if (dividend != 0)
+						out.set(cache1.asLong() / dividend);
+					else
+						out.set(Double.NaN);
+					return;
+				case FLOAT:
+					out.set(cache1.asDouble() / cache2.asDouble());
+					return;
+			}
+		}
+		finally
+		{
+			cache1.setNull();
+			cache2.setNull();
+		}
+	}
+
+	/**
+	 * Modulo calculation.
+	 * @param operand the source operand.
+	 * @param operand2 the second operand. 
+	 * @param out the output value.
+	 */
+	public static void modulo(ScriptValue operand, ScriptValue operand2, ScriptValue out)
+	{
+		if (!operand.isRaw() || !operand2.isRaw())
+		{
+			out.set(Double.NaN);
+			return;
+		}
+
+		ScriptValue cache1 = CACHEVALUE1.get();
+		ScriptValue cache2 = CACHEVALUE2.get();
+		try
+		{
+			cache1.set(operand);
+			cache2.set(operand2);
+			convertUp(cache1, cache2, operand, operand2);
+			switch (cache2.type)
+			{
+				default:
+					out.set(Double.NaN);
+					return;
+				case BOOLEAN:
+					out.set(cache1.asBoolean());
+					return;
+				case INTEGER:
+					long dividend = cache2.asLong();
+					if (dividend != 0)
+						out.set(cache1.asLong() % dividend);
+					else
+						out.set(Double.NaN);
+					return;
+				case FLOAT:
+					out.set(cache1.asDouble() % cache2.asDouble());
+					return;
+			}
+		}
+		finally
+		{
+			cache1.setNull();
+			cache2.setNull();
+		}
+	}
+
+	/**
+	 * Bitwise And calculation.
+	 * @param operand the source operand.
+	 * @param operand2 the second operand. 
+	 * @param out the output value.
+	 */
+	public static void and(ScriptValue operand, ScriptValue operand2, ScriptValue out)
+	{
+		if (!operand.isRaw() || !operand2.isRaw())
+		{
+			out.set(Double.NaN);
+			return;
+		}
+
+		ScriptValue cache1 = CACHEVALUE1.get();
+		ScriptValue cache2 = CACHEVALUE2.get();
+		try
+		{
+			cache1.set(operand);
+			cache2.set(operand2);
+			convertUp(cache1, cache2, operand, operand2);
+			switch (cache2.type)
+			{
+				default:
+					out.set(Double.NaN);
+					return;
+				case BOOLEAN:
+					out.set(cache1.asBoolean() && cache2.asBoolean());
+					return;
+				case INTEGER:
+				case FLOAT:
+					out.set(cache1.rawbits & cache2.rawbits);
+					return;
+			}
+		}
+		finally
+		{
+			cache1.setNull();
+			cache2.setNull();
+		}
+	}
+
+	/**
+	 * Bitwise Or calculation.
+	 * @param operand the source operand.
+	 * @param operand2 the second operand. 
+	 * @param out the output value.
+	 */
+	public static void or(ScriptValue operand, ScriptValue operand2, ScriptValue out)
+	{
+		if (!operand.isRaw() || !operand2.isRaw())
+		{
+			out.set(Double.NaN);
+			return;
+		}
+
+		ScriptValue cache1 = CACHEVALUE1.get();
+		ScriptValue cache2 = CACHEVALUE2.get();
+		try
+		{
+			cache1.set(operand);
+			cache2.set(operand2);
+			convertUp(cache1, cache2, operand, operand2);
+			switch (cache2.type)
+			{
+				default:
+					out.set(Double.NaN);
+					return;
+				case BOOLEAN:
+					out.set(cache1.asBoolean() || cache2.asBoolean());
+					return;
+				case INTEGER:
+				case FLOAT:
+					out.set(cache1.rawbits | cache2.rawbits);
+					return;
+			}
+		}
+		finally
+		{
+			cache1.setNull();
+			cache2.setNull();
+		}
+	}
+
+	/**
+	 * Bitwise XOr calculation.
+	 * @param operand the source operand.
+	 * @param operand2 the second operand. 
+	 * @param out the output value.
+	 */
+	public static void xor(ScriptValue operand, ScriptValue operand2, ScriptValue out)
+	{
+		if (!operand.isRaw() || !operand2.isRaw())
+		{
+			out.set(Double.NaN);
+			return;
+		}
+
+		ScriptValue cache1 = CACHEVALUE1.get();
+		ScriptValue cache2 = CACHEVALUE2.get();
+		try
+		{
+			cache1.set(operand);
+			cache2.set(operand2);
+			convertUp(cache1, cache2, operand, operand2);
+			switch (cache2.type)
+			{
+				default:
+					out.set(Double.NaN);
+					return;
+				case BOOLEAN:
+					out.set(cache1.asBoolean() ^ cache2.asBoolean());
+					return;
+				case INTEGER:
+				case FLOAT:
+					out.set(cache1.rawbits ^ cache2.rawbits);
+					return;
+			}
+		}
+		finally
+		{
+			cache1.setNull();
+			cache2.setNull();
+		}
+	}
+
+	/**
+	 * Logical And calculation.
+	 * @param operand the source operand.
+	 * @param operand2 the second operand. 
+	 * @param out the output value.
+	 */
+	public static void logicalAnd(ScriptValue operand, ScriptValue operand2, ScriptValue out)
+	{
+		out.set(operand.asBoolean() && operand2.asBoolean());
+	}
+
+	/**
+	 * Logical Or calculation.
+	 * @param operand the source operand.
+	 * @param operand2 the second operand. 
+	 * @param out the output value.
+	 */
+	public static void logicalOr(ScriptValue operand, ScriptValue operand2, ScriptValue out)
+	{
+		out.set(operand.asBoolean() || operand2.asBoolean());
+	}
+
+	/**
+	 * Left shift calculation.
+	 * @param operand the source operand.
+	 * @param operand2 the second operand. 
+	 * @param out the output value.
+	 */
+	public static void leftShift(ScriptValue operand, ScriptValue operand2, ScriptValue out)
+	{
+		switch (operand.type)
+		{
+			default:
+				out.set(Double.NaN);
+				return;
+			case BOOLEAN:
+				out.set(operand.asBoolean());
+				return;
+			case INTEGER:
+				out.set(operand.asLong() << operand2.asLong());
+				return;
+			case FLOAT:
+				out.set(Double.longBitsToDouble(operand.rawbits << operand2.asLong()));
+				return;
+		}
+	}
+
+	/**
+	 * Right shift calculation.
+	 * @param operand the source operand.
+	 * @param operand2 the second operand. 
+	 * @param out the output value.
+	 */
+	public static void rightShift(ScriptValue operand, ScriptValue operand2, ScriptValue out)
+	{
+		switch (operand.type)
+		{
+			default:
+				out.set(Double.NaN);
+				return;
+			case BOOLEAN:
+				out.set(operand.asBoolean());
+				return;
+			case INTEGER:
+				out.set(operand.asLong() >> operand2.asLong());
+				return;
+			case FLOAT:
+				out.set(Double.longBitsToDouble(operand.rawbits >> operand2.asLong()));
+				return;
+		}
+	}
+
+	/**
+	 * Right shift padded calculation.
+	 * @param operand the source operand.
+	 * @param operand2 the second operand. 
+	 * @param out the output value.
+	 */
+	public static void rightShiftPadded(ScriptValue operand, ScriptValue operand2, ScriptValue out)
+	{
+		switch (operand.type)
+		{
+			default:
+				out.set(Double.NaN);
+				return;
+			case BOOLEAN:
+				out.set(operand.asBoolean());
+				return;
+			case INTEGER:
+				out.set(operand.asLong() >>> operand2.asLong());
+				return;
+			case FLOAT:
+				out.set(Double.longBitsToDouble(operand.rawbits >>> operand2.asLong()));
+				return;
+		}
+	}
+
+	/**
+	 * Less-than calculation.
+	 * @param operand the source operand.
+	 * @param operand2 the second operand. 
+	 * @param out the output value.
+	 */
+	public static void less(ScriptValue operand, ScriptValue operand2, ScriptValue out)
+	{
+		out.set(operand.compareTo(operand2) < 0);
+	}
+
+	/**
+	 * Less-than-or-equal calculation.
+	 * @param operand the source operand.
+	 * @param operand2 the second operand. 
+	 * @param out the output value.
+	 */
+	public static void lessOrEqual(ScriptValue operand, ScriptValue operand2, ScriptValue out)
+	{
+		out.set(operand.compareTo(operand2) <= 0);
+	}
+
+	/**
+	 * Greater-than calculation.
+	 * @param operand the source operand.
+	 * @param operand2 the second operand. 
+	 * @param out the output value.
+	 */
+	public static void greater(ScriptValue operand, ScriptValue operand2, ScriptValue out)
+	{
+		out.set(operand.compareTo(operand2) > 0);
+	}
+
+	/**
+	 * Greater-than-or-equal calculation.
+	 * @param operand the source operand.
+	 * @param operand2 the second operand. 
+	 * @param out the output value.
+	 */
+	public static void greaterOrEqual(ScriptValue operand, ScriptValue operand2, ScriptValue out)
+	{
+		out.set(operand.compareTo(operand2) >= 0);
+	}
+
+	/**
+	 * Logical Equal calculation.
+	 * @param operand the source operand.
+	 * @param operand2 the second operand. 
+	 * @param out the output value.
+	 */
+	public static void equal(ScriptValue operand, ScriptValue operand2, ScriptValue out)
+	{
+		out.set(operand.compareTo(operand2) == 0);
+	}
+
+	/**
+	 * Logical Not Equal calculation.
+	 * @param operand the source operand.
+	 * @param operand2 the second operand. 
+	 * @param out the output value.
+	 */
+	public static void notEqual(ScriptValue operand, ScriptValue operand2, ScriptValue out)
+	{
+		out.set(operand.compareTo(operand2) != 0);
+	}
+
+	/**
+	 * Strict Equal calculation.
+	 * @param operand the source operand.
+	 * @param operand2 the second operand. 
+	 * @param out the output value.
+	 */
+	public static void strictEqual(ScriptValue operand, ScriptValue operand2, ScriptValue out)
+	{
+		out.set(operand.equals(operand2));
+	}
+
+	/**
+	 * Strict Not Equal calculation.
+	 * @param operand the source operand.
+	 * @param operand2 the second operand. 
+	 * @param out the output value.
+	 */
+	public static void strictNotEqual(ScriptValue operand, ScriptValue operand2, ScriptValue out)
+	{
+		out.set(!operand.equals(operand2));
+	}
+
+	/**
+	 * The class used for a buffer of bytes.
+	 */
+	public static class BufferType
+	{
+		private ByteBuffer data;
+		
+		private BufferType(int size, ByteOrder order)
+		{
+			this.data = ByteBuffer.allocateDirect(size)
+				.order(order)
+				.position(0);
+		}
+
+		/**
+		 * Sets the byte order of this buffer.
+		 * @param order the new byte order (true = big endian, false = little endian).
+		 */
+		public void setByteOrder(boolean order)
+		{
+			data.order(order ? ByteOrder.BIG_ENDIAN : ByteOrder.LITTLE_ENDIAN);
+		}
+		
+		/**
+		 * Gets the byte order of this buffer.
+		 * @return order the current byte order (true = big endian, false = little endian).
+		 */
+		public boolean getByteOrder()
+		{
+			return data.order() == ByteOrder.BIG_ENDIAN;
+		}
+		
+		/**
+		 * Gets the buffer's current position.
+		 * @return the current buffer position.
+		 */
+		public int getPosition()
+		{
+			return data.position();
+		}
+		
+		/**
+		 * Sets the buffer's current position.
+		 * @param pos the new buffer position.
+		 */
+		public void setPosition(int pos)
+		{
+			data.position(pos);
+		}
+		
+		/**
+		 * Reads a byte value into the buffer.
+		 * If the end of the buffer is reached, an error is set.
+		 * @param destination the value to set.
+		 */
+		public void readByte(ScriptValue destination)
+		{
+			// TODO: Finish this.
+		}
+		
+		// TODO: Finish this.
+		
+		/**
+		 * @return the size of this buffer in bytes. 
+		 */
+		public int size()
+		{
+			return data.capacity();
+		}
+		
+	}
+	
+	/**
+	 * The class used for a list/set.
+	 */
+	public static class ListType implements Iterable<ScriptValue>
+	{
+		private ScriptValue[] data;
+		private int size;
+		
+		private ListType(int size, int capacity)
+		{
+			this.data = null;
+			this.size = 0;
+			setCapacity(capacity);
+			setSize(size);
+		}
+		
+		/**
+		 * Sets the size of the list.
+		 * @param size the new size.
+		 */
+		public void setSize(int size)
+		{
+			if (size < 0)
+				size = 0;
+			
+			int oldSize = this.size;
+			this.size = size;
+			if (size > oldSize)
+			{
+				int end = data.length;
+				if (size > data.length)
+					setCapacity(size);
+				for (int i = oldSize; i < end; i++)
+					data[i].setNull();
+			}
+			else if (size < oldSize)
+			{
+				for (int i = oldSize; i >= size; i--)
+					data[i].setNull();
+			}
+		}
+		
+		void setCapacity(int capacity)
+		{
+			if (data != null)
+			{
+				if (capacity > data.length)
+				{
+					ScriptValue[] newList = new ScriptValue[capacity];
+					System.arraycopy(data, 0, newList, 0, data.length);
+					for (int i = data.length; i < newList.length; i++)
+						newList[i] = ScriptValue.create(null);
+					this.data = newList; 
+				}
+				else if (capacity < data.length)
+				{
+					ScriptValue[] newList = new ScriptValue[capacity];
+					System.arraycopy(data, 0, newList, 0, data.length);
+					this.data = newList;
+					this.size = data.length;
+				}
+				// else no change
+			}
+			else 
+			{
+				ScriptValue[] newList = new ScriptValue[capacity];
+				for (int i = 0; i < newList.length; i++)
+					newList[i] = ScriptValue.create(null);
+				this.data = newList;
+			}
+		}
+
+		/**
+		 * Adds an item to the list and expands its size by one.
+		 * @param value the value to add.
+		 */
+		public void add(ScriptValue value)
+		{
+			add(size, value);
+		}
+		
+		/**
+		 * Adds an item to the list and expands its size by one.
+		 * @param index the index to add it to.
+		 * @param value the value to add.
+		 */
+		public void add(int index, ScriptValue value)
+		{
+			if (index < 0)
+				index = 0;
+			else if (index > size)
+				index = size;
+			
+			if (size >= data.length)
+				setCapacity(data.length * 2);
+			
+			ScriptValue sv = data[size];
+			for (int i = size; i > index; i--)
+				data[i] = data[i - 1];
+			data[index] = sv;
+			sv.set(value);
+			size++;
+		}
+		
+		/**
+		 * Finds a script value sequentially (strict equals).
+		 * @param value the values.
+		 * @return the index of the found value or -1 if not found.
+		 */
+		public int indexOf(ScriptValue value)
+		{
+			for (int i = 0; i < size; i++)
+				if (value.equals(data[i]))
+					return i;
+			return -1;
+		}
+		
+		/**
+		 * Finds a script value sequentially, in reverse (strict equals).
+		 * @param value the values.
+		 * @return the index of the found value or -1 if not found.
+		 */
+		public int lastIndexOf(ScriptValue value)
+		{
+			for (int i = size - 1; i >= 0; i--)
+				if (value.equals(data[i]))
+					return i;
+			return -1;
+		}
+		
+		/**
+		 * Removes an object at an index.
+		 * @param index the index.
+		 * @param out the output value, set to the removed value.
+		 * @return true if a value was removed, false if not (index was out of range).
+		 */
+		public boolean removeIndex(int index, ScriptValue out)
+		{
+			ScriptValue sv = data[index];
+			if (index < 0 || index >= size)
+			{
+				out.setNull();
+				return false;
+			}
+			for (int i = index; i < size - 1; i++)
+				data[i] = data[i + 1];
+			data[--size] = sv;
+			out.set(sv);
+			sv.setNull();
+			return true;
+		}
+
+		/**
+		 * Finds an object and removes it from the list.
+		 * @param value the value to remove.
+		 * @return true if removed, false if not.
+		 */
+		public boolean remove(ScriptValue value)
+		{
+			ScriptValue temp = CACHEVALUE2.get();
+			try
+			{
+				int idx = indexOf(value);
+				if (idx >= 0)
+				{
+					removeIndex(idx, temp);
+					return true;
+				}
+				return false;
+			}
+			finally
+			{
+				temp.setNull();
+			}
+		}
+		
+		/**
+		 * Gets a value from the list at an index.
+		 * @param index the provided index.
+		 * @param out the output value, set to the desired value.
+		 */
+		public void get(int index, ScriptValue out)
+		{
+			out.set(Utils.arrayElement(data, index));
+		}
+		
+		/**
+		 * Sets a value from the list at an index.
+		 * @param index the provided index.
+		 * @param value the value to set.
+		 */
+		public void set(int index, Object value)
+		{
+			ScriptValue sv = Utils.arrayElement(data, index);
+			if (sv != null)
+				sv.set(value);
+		}
+		
+		/**
+		 * Sorts this array.
+		 */
+		public void sort()
+		{
+			Utils.quicksort(data, 0, size - 1);
+		}
+		
+		/**
+		 * Binary searches for a value.
+		 * @param value the value to search for.
+		 * @return the index of the found value or &lt; 0.
+		 */
+		public int search(ScriptValue value)
+		{
+			return Arrays.binarySearch(data, 0, size, value, Comparator.naturalOrder());
+		}
+		
+		/**
+		 * @return the size of this list in items. 
+		 */
+		public int size()
+		{
+			return size;
+		}
+		
+		/**
+		 * @return true if this list is empty, false otherwise.
+		 */
+		public boolean isEmpty()
+		{
+			return size() == 0;
+		}
+		
+		@Override
+		public Iterator<ScriptValue> iterator()
+		{
+			return new ListTypeIterator();
+		}
+		
+		@Override
+		public String toString()
+		{
+			StringBuilder sb = new StringBuilder();
+			sb.append('[');
+			for (int i = 0; i < size; i++)
+			{
+				sb.append(data[i].toString());
+				if (i < size - 1)
+					sb.append(", ");
+			}
+			sb.append(']');
+			return sb.toString();
+		}
+		
+		private class ListTypeIterator implements Iterator<ScriptValue>
+		{
+			private int cur = 0;
+			private boolean removed = false;
+
+			@Override
+			public boolean hasNext()
+			{
+				return cur < size;
+			}
+
+			@Override
+			public ScriptValue next()
+			{
+				removed = false;
+				return data[cur++];
+			}
+		
+			@Override
+			public void remove()
+			{
+				ScriptValue temp = CACHEVALUE2.get();
+				try
+				{
+					if (removed)
+						return;
+					
+					removeIndex(cur - 1, temp);
+					removed = true;
+					cur--;
+				}
+				finally
+				{
+					temp.setNull();
+				}
+			}
+		}
+	}
+	
+	/**
+	 * The class used for a map type.
+	 */
+	public static class MapType extends AbstractVariableResolver implements Iterable<AbstractVariableResolver.Entry>
+	{
+		private MapType()
+		{
+			super(DEFAULT_CAPACITY);
+		}
+
+		private MapType(int capacity)
+		{
+			super(capacity);
+		}
+		
+	    /**
+	     * Removes a value by variable name.
+	     * This should fail if the provided name corresponds to a read-only variable. 
+		 * @param name the variable name.
+		 * @return true if the value existed and was removed, false otherwise.
+		 * @throws IllegalArgumentException if the provided name refers to a value that is read-only.
+	     */
+		private synchronized boolean clearValue(String name)
+		{
+			int i;
+			if ((i = getIndex(name)) < 0)
+				return false;
+
+			removeIndex(i);
+			return true;
+		}
+		
+		@Override
+		public Iterator<Entry> iterator()
+		{
+			return new MapTypeIterator();
+		}
+
+		private class MapTypeIterator implements Iterator<Entry>
+		{
+			private int cur = 0;
+			private boolean removed = false;
+			
+			@Override
+			public boolean hasNext()
+			{
+				return cur < size();
+			}
+			
+			@Override
+			public Entry next()
+			{
+				removed = false;
+				return entries[cur++];
+			}
+			
+			@Override
+			public void remove()
+			{
+				if (removed)
+					return;
+				
+				removeIndex(cur - 1);
+				removed = true;
+				cur--;
+			}
+		}
+	}
+	
+	/**
+	 * The class used as an error type.
+	 * Errors are a completely separate type, in order to differentiate them from objects,
+	 * and check them in return from host functions (or other functions).
+	 */
+	public static class ErrorType
+	{
+		private String type;
+		private String message;
+		private String localizedMessage;
+		
+		/**
+		 * Creates an error value.
+		 * @param type the error type.
+		 * @param message the error message.
+		 * @param localizedMessage a localized version of the error message.
+		 * @return a new ErrorType.
+		 */
+		public static ErrorType create(String type, String message, String localizedMessage)
+		{
+			ErrorType out = new ErrorType();
+			out.type = type;
+			out.message = message;
+			out.localizedMessage = localizedMessage;
+			return out;
+		}
+		
+		/**
+		 * Creates an error value from a Throwable.
+		 * Copies the simple class name, the message, and the localized message.
+		 * @param t the Throwable to use.
+		 * @return a new ErrorType.
+		 * @see #createError(String, String, String)
+		 * @see Throwable#getClass()
+		 * @see Class#getSimpleName()
+		 * @see Throwable#getMessage()
+		 * @see Throwable#getLocalizedMessage()
+		 */
+		public static ErrorType create(Throwable t)
+		{
+			ErrorType out = new ErrorType();
+			out.type = t.getClass().getSimpleName();
+			out.message = t.getMessage();
+			out.localizedMessage = t.getLocalizedMessage();
+			return out;
+		}
+		
+		private ErrorType() {}
+		
+		public String getType() 
+		{
+			return type;
+		}
+
+		public String getMessage() 
+		{
+			return message;
+		}
+		
+		public String getLocalizedMessage() 
+		{
+			return localizedMessage;
+		}
+	}
+	
+}